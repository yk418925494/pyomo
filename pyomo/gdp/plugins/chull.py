#  ___________________________________________________________________________
#
#  Pyomo: Python Optimization Modeling Objects
#  Copyright 2017 National Technology and Engineering Solutions of Sandia, LLC
#  Under the terms of Contract DE-NA0003525 with National Technology and 
#  Engineering Solutions of Sandia, LLC, the U.S. Government retains certain 
#  rights in this software.
#  This software is distributed under the 3-clause BSD License.
#  ___________________________________________________________________________

import weakref
import logging

from pyomo.util.modeling import unique_component_name
from pyomo.util.plugin import alias
from pyomo.core import *
from pyomo.core.base import expr as EXPR, Transformation
from pyomo.core.base.block import SortComponents, _BlockData
from pyomo.core.base import _ExpressionData
from pyomo.core.base.var import _VarData
from pyomo.repn import generate_canonical_repn, LinearCanonicalRepn
from pyomo.core.kernel import ComponentMap, ComponentSet
from pyomo.core.kernel.expr_common import clone_expression
from pyomo.core.base.expr import identify_variables
from pyomo.gdp import *
from pyomo.gdp.plugins.gdp_var_mover import HACK_GDP_Disjunct_Reclassifier

from six import iteritems, iterkeys

# DEBUG
from nose.tools import set_trace

logger = logging.getLogger('pyomo.core')

# NL_Mode_LeeGrossmann is the original NL convex hull from Lee &
# Grossmann (2000), which substitutes nonlinear constraints
#
#     h_ik(x) <= 0
#
# with
#
#     x_k = sum( nu_ik )
#     y_ik * h_ik( nu_ik/y_ik ) <= 0
#
# [1] Lee, S., & Grossmann, I. E. (2000). New algorithms for nonlinear
# generalized disjunctive programming.  Computers and Chemical
# Engineering, 24, 2125-2141
#
NL_Mode_LeeGrossmann = 1
#
# NL_Mode_GrossmannLee is an updated formulation from Grossmann & Lee
# (2003), which substitutes nonlinear constraints
#
#     h_ik(x) <= 0
#
# with
#
#     x_k = sum( nu_ik )
#     (y_ik + eps) * h_ik( nu_ik/(y_ik + eps) ) <= 0
#
# [2] Grossmann, I. E., & Lee, S. (2003). Generalized disjunctive
# programming: Nonlinear convex hull relaxation and algorithms.
# Computational Optimization and Applications, 26, 83-100.
#
NL_Mode_GrossmannLee = 2
#
# NL_Mode_FurmanSawayaGrossmann is an improved relaxation that avoids
# numerical issues from the Lee & Grossmann formulation by using:
#
#     x_k = sum( nu_ik )
#     ((1-eps)*y_ik + eps) * h_ik( nu_ik/((1-eps)*y_ik + eps) ) \
#        - eps * h_ki(0) * ( 1-y_ik ) <= 0
#
# [3] Furman, K., Sawaya, N., and Grossmann, I.  A computationally
# useful algebraic representation of nonlinear disjunctive convex sets
# using the perspective function.  Optimization Online (2016).
#
# http://www.optimization-online.org/DB_HTML/2016/07/5544.html.
#
NL_Mode_FurmanSawayaGrossmann = 3

EPS = 1e-2

class ConvexHull_Transformation(Transformation):

    alias('gdp.chull', doc="Relaxes a disjunctive model into an algebraic "
          "model by forming the convex hull relaxation of each disjunction.")

    def __init__(self):
        super(ConvexHull_Transformation, self).__init__()
        self.handlers = {
            Constraint : self._xform_constraint,
            Var :        False,
            Connector :  False,
            Param :      False,
            Set :        False,
            Suffix :     False,
            Disjunction: self._warn_for_active_disjunction,
            Disjunct:    self._warn_for_active_disjunct,
            Block:       self._transform_block_on_disjunct,
            }

        #self._mode = NL_Mode_LeeGrossmann
        #self._mode = NL_Mode_GrossmannLee
        self._mode = NL_Mode_FurmanSawayaGrossmann


    def _apply_to(self, instance, **kwds):
        options = kwds.pop('options', {})
        targets = kwds.pop('targets', None)
        self._mode = kwds.pop('nl_mode', NL_Mode_FurmanSawayaGrossmann)

        if kwds:
            logger.warning("GDP(CHull): unrecognized keyword arguments:\n\t%s"
                           % ( '\n\t'.join(iterkeys(kwds)), ))

        # We don't accept any options at the moment.
        if options:
            logger.warning("GDP(CHull): unrecognized options:\n%s"
                        % ( '\n'.join(iterkeys(options)), ))

        # make a transformation block
        transBlockName = unique_component_name(
            instance,
            '_pyomo_gdp_chull_relaxation')
        transBlock = Block()
        instance.add_component(transBlockName, transBlock)
        transBlock.relaxedDisjuncts = Block(Any)
        transBlock.lbub = Set(initialize = ['lb','ub'])
        transBlock.disjContainers = ComponentSet()

        if targets is None:
            targets = ( instance, )
<<<<<<< HEAD
=======
            _HACK_transform_whole_instance = True
        else:
            _HACK_transform_whole_instance = False
>>>>>>> 544e5a5f
        for _t in targets:
            t = _t.find_component(instance)
            if t is None:
                raise GDP_Error(
                    "Target %s is not a component on the instance!" % _t)
            if not t.active:
                continue
            # TODO: This is compensating for Issue #185. I do need to
            # check if something is a DisjunctData, but the other
            # places where I am checking type I would like to only
            # check ctype.
            if type(t) is disjunct._DisjunctionData:
                self._transformDisjunctionData(t, transBlock, t.index())
            elif type(t) is disjunct._DisjunctData:
                self._transformBlock(t, transBlock)
            elif type(t) is _BlockData or t.type() in (Block, Disjunct):
                self._transformBlock(t, transBlock)
            elif t.type() is Disjunction:
                self._transformDisjunction(t, transBlock)
            else:
                raise GDP_Error(
                    "Target %s was not a Block, Disjunct, or Disjunction. "
                    "It was of type %s and can't be transformed" 
                    % (t.name, type(t)) )

        # Go through our dictionary of indexed things and deactivate
        # the containers that don't have any active guys inside of
        # them. So the invalid component logic will tell us if we
        # missed something getting transformed.
        for obj in transBlock.disjContainers:
            if obj.active:
                for i in obj:
                    if obj[i].active:
                        break
                else:
                    obj.deactivate()
<<<<<<< HEAD


    def _transformBlock(self, obj, transBlock):
        if obj.is_indexed():
            for i in obj:
                self._transformBlockData(obj[i], transBlock)
        else:
            self._transformBlockData(obj, transBlock)


    def _transformBlockData(self, obj, transBlock):
        # Transform every (active) disjunction in the block
        for disjunction in obj.component_objects(
                Disjunction,
                active=True,
                sort=SortComponents.deterministic,
                descend_into=(Block,Disjunct),
                descent_order=TraversalStrategy.PostfixDFS):
            self._transformDisjunction(disjunction, transBlock)


    def _declareDisjunctionConstraints(self, disjunction):
        # Put the disjunction constraint on its parent block and
        # determine whether it is an OR or XOR constraint.

        # We never do this for just a DisjunctionData because we need
        # to know about the index set of its parent component. So if
        # we called this on a DisjunctionData, we did something wrong.
        assert type(disjunction) in (disjunct.SimpleDisjunction,
                             disjunct.IndexedDisjunction)
        parent = disjunction.parent_block()
        if hasattr(parent, "_gdp_transformation_info"):
            infodict = parent._gdp_transformation_info
            if type(infodict) is not dict:
                raise GDP_Error(
                    "Component %s contains an attribute named "
                    "_gdp_transformation_info. The transformation requires that "
                    "it can create this attribute!" % parent.name)
        else:
            infodict = parent._gdp_transformation_info = {}

        # add the disaggregation constraint
        disaggregationConstraint = Constraint(Any)
        parent.add_component(
            unique_component_name(parent, '_gdp_chull_relaxation_' + \
                                  disjunction.name + '_disaggregation'), 
            disaggregationConstraint)

        # add the XOR (or OR) constraints to parent block (with unique name)
        # It's indexed if this is an IndexedDisjunction, not otherwise
        orC = Constraint(disjunction.index_set()) if \
              disjunction.is_indexed() else Constraint()
        xor = disjunction.xor
        # Convex hull doesn't work if this is an or constriant. So if
        # xor is false, give up
        if not xor:
            raise GDP_Error("Cannot do convex hull transformation for "
                            "disjunction %s with or constraint. Must be an xor!"
                            % disjunction.name)
        nm = '_xor'
        orCname = unique_component_name(parent, '_gdp_chull_relaxation_' + \
                                        disjunction.name + nm)
        parent.add_component(orCname, orC)
        # TODO: map the other way also
        infodict.setdefault('disjunction_or_constraint', {})[
            disjunction.local_name] = orC
        infodict.setdefault('disjunction_disaggregation_constraints', {})[
            disjunction.local_name] = disaggregationConstraint
        return orC, disaggregationConstraint


    def _transformDisjunction(self, obj, transBlock): 
        # create the disjunction constraint and disaggregation
        # constraints and then relax each of the disjunctionDatas
        orConstraint, disaggregationConstraint = \
        self._declareDisjunctionConstraints(obj)
        if obj.is_indexed():
            transBlock.disjContainers.add(obj)
            for i in obj:
                self._transformDisjunctionData(obj[i], transBlock, i,
                                               orConstraint,
                                               disaggregationConstraint)
        else:
            self._transformDisjunctionData(obj, transBlock, None,
                                           orConstraint,
                                           disaggregationConstraint)
       
        # deactivate so we know we relaxed
        obj.deactivate()


    def _transformDisjunctionData(self, obj, transBlock, index,
                                  orConstraint=None,
                                  disaggregationConstraint=None):
        parent_component = obj.parent_component()
        if orConstraint is None:
            parent_bock = obj.parent_block()
            if (hasattr(parent_block, "_gdp_transformation_info") and 
            type(parent_block._gdp_transformation_info) is dict):
                infodict = parent_block._gdp_transformation_info
                if parent_component.name in infodict:
                    # if the orConstraint and disaggregation
                    # constraints have already been declared, we fetch
                    # them.
                    orConstraint = infodict['disjunction_or_constraint'][
                        parent_component.local_name]
                    disaggregationConstraint = infodict[
                        'disjunction_disaggregation_constraints'][
                            parent_component.local_name]
            if orConstraint is None:
                # orConstraint wasn't already declared, so we declare
                # it and the disaggregationConstraint
                orConstraint, disaggregationConstraint = \
                self._declareDisjunctionConstraints(obj.parent_component() )

        # We first go through and collect all the variables that we
        # are going to disaggregate.
        varSet = ComponentSet()
        for disjunct in obj.disjuncts:
            for cons in disjunct.component_objects(
                    Constraint,
                    active = True,
                    sort=SortComponents.deterministic,
                    descend_into=Block):
                # we aren't going to disaggregate fixed
                # variables. This means there is trouble if they are
                # unfixed later...  
                vars = identify_variables(cons.body, include_fixed=False)
                varSet.update(vars)

        # Now that we know who we need to disaggregate, we will do it
        # while we also transform the disjuncts.
        or_expr = 0
        for disjunct in obj.disjuncts:
            or_expr += disjunct.indicator_var
            self._transform_disjunct(disjunct, transBlock, varSet)
         
        orConstraint.add(index, (1, or_expr, 1))
        for var in varSet:
            disaggregatedExpr = 0
            for disjunct in obj.disjuncts:
                disaggregatedVar = disjunct._gdp_transformation_info[
                    'disaggregatedVars'][var]
                disaggregatedExpr += disaggregatedVar
            consName = unique_component_name(disjunct, var.name)
            consIdx = index + (consName,) if index is not None else consName
            disaggregationConstraint.add(
                consIdx,
                var == disaggregatedExpr)


    def _transform_disjunct(self, obj, transBlock, varSet):
        if hasattr(obj, "_gdp_transformation_info"):
            infodict = obj._gdp_transformation_info
            # If the user has something with our name that is not a dict, we 
            # scream. If they have a dict with this name then we are just going 
            # to use it...
            if type(infodict) is not dict:
                raise GDP_Error(
                    "Disjunct %s contains an attribute named "
                    "_gdp_transformation_info. The transformation requires that "
                    "it can create this attribute!" % obj.name)
        else:
            infodict = {}
        # deactivated means either we've already transformed or user deactivated
        if not obj.active:
            if not infodict.get('relaxed', False):
                # If it hasn't been relaxed, user deactivated it and so we 
                # fix ind var to 0 and be done. If it has been relaxed, we will
                # check if it was chull that did it, and if not, we will apply
                # chull.
                obj.indicator_var.fix(0)
                return
        if 'chull' in infodict:
            # we've transformed it (with BigM), so don't do it again.
            return

=======

        # HACK for backwards compatibility with the older GDP transformations
        #
        # Until the writers are updated to find variables on things
        # other than active blocks, we need to reclassify the Disjuncts
        # as Blocks after transformation so that the writer will pick up
        # all the variables that it needs (in this case, indicator_vars).
        if _HACK_transform_whole_instance:
            HACK_GDP_Disjunct_Reclassifier().apply_to(instance)


    def _transformBlock(self, obj, transBlock):
        if obj.is_indexed():
            for i in sorted(iterkeys(obj)):
                self._transformBlockData(obj[i], transBlock)
        else:
            self._transformBlockData(obj, transBlock)


    def _transformBlockData(self, obj, transBlock):
        # Transform every (active) disjunction in the block
        for disjunction in obj.component_objects(
                Disjunction,
                active=True,
                sort=SortComponents.deterministic,
                descend_into=(Block,Disjunct),
                descent_order=TraversalStrategy.PostfixDFS):
            self._transformDisjunction(disjunction, transBlock)


    def _declareDisjunctionConstraints(self, disjunction):
        # Put the disjunction constraint on its parent block and
        # determine whether it is an OR or XOR constraint.

        # We never do this for just a DisjunctionData because we need
        # to know about the index set of its parent component. So if
        # we called this on a DisjunctionData, we did something wrong.
        assert type(disjunction) in (disjunct.SimpleDisjunction,
                             disjunct.IndexedDisjunction)
        parent = disjunction.parent_block()
        if hasattr(parent, "_gdp_transformation_info"):
            infodict = parent._gdp_transformation_info
            if type(infodict) is not dict:
                raise GDP_Error(
                    "Component %s contains an attribute named "
                    "_gdp_transformation_info. The transformation requires that "
                    "it can create this attribute!" % parent.name)
        else:
            infodict = parent._gdp_transformation_info = {}

        # add the disaggregation constraint
        disaggregationConstraint = Constraint(Any)
        parent.add_component(
            unique_component_name(parent, '_gdp_chull_relaxation_' + \
                                  disjunction.name + '_disaggregation'), 
            disaggregationConstraint)

        # add the XOR (or OR) constraints to parent block (with unique name)
        # It's indexed if this is an IndexedDisjunction, not otherwise
        orC = Constraint(disjunction.index_set()) if \
              disjunction.is_indexed() else Constraint()
        xor = disjunction.xor
        # Convex hull doesn't work if this is an or constriant. So if
        # xor is false, give up
        if not xor:
            raise GDP_Error("Cannot do convex hull transformation for "
                            "disjunction %s with or constraint. Must be an xor!"
                            % disjunction.name)
        nm = '_xor'
        orCname = unique_component_name(parent, '_gdp_chull_relaxation_' + \
                                        disjunction.name + nm)
        parent.add_component(orCname, orC)
        # TODO: map the other way also
        infodict.setdefault('disjunction_or_constraint', {})[
            disjunction.local_name] = orC
        infodict.setdefault('disjunction_disaggregation_constraints', {})[
            disjunction.local_name] = disaggregationConstraint
        return orC, disaggregationConstraint


    def _transformDisjunction(self, obj, transBlock): 
        # create the disjunction constraint and disaggregation
        # constraints and then relax each of the disjunctionDatas
        orConstraint, disaggregationConstraint = \
        self._declareDisjunctionConstraints(obj)
        if obj.is_indexed():
            transBlock.disjContainers.add(obj)
            for i in sorted(iterkeys(obj)):
                self._transformDisjunctionData(obj[i], transBlock, i,
                                               orConstraint,
                                               disaggregationConstraint)
        else:
            self._transformDisjunctionData(obj, transBlock, None,
                                           orConstraint,
                                           disaggregationConstraint)
       
        # deactivate so we know we relaxed
        obj.deactivate()


    def _transformDisjunctionData(self, obj, transBlock, index,
                                  orConstraint=None,
                                  disaggregationConstraint=None):
        parent_component = obj.parent_component()
        if orConstraint is None:
            parent_bock = obj.parent_block()
            if (hasattr(parent_block, "_gdp_transformation_info") and 
            type(parent_block._gdp_transformation_info) is dict):
                infodict = parent_block._gdp_transformation_info
                if parent_component.name in infodict:
                    # if the orConstraint and disaggregation
                    # constraints have already been declared, we fetch
                    # them.
                    orConstraint = infodict['disjunction_or_constraint'][
                        parent_component.local_name]
                    disaggregationConstraint = infodict[
                        'disjunction_disaggregation_constraints'][
                            parent_component.local_name]
            if orConstraint is None:
                # orConstraint wasn't already declared, so we declare
                # it and the disaggregationConstraint
                orConstraint, disaggregationConstraint = \
                self._declareDisjunctionConstraints(obj.parent_component() )

        # We first go through and collect all the variables that we
        # are going to disaggregate.
        varSet_tmp = ComponentSet()
        varSet = []
        for disjunct in obj.disjuncts:
            for cons in disjunct.component_objects(
                    Constraint,
                    active = True,
                    sort=SortComponents.deterministic,
                    descend_into=Block):
                # we aren't going to disaggregate fixed
                # variables. This means there is trouble if they are
                # unfixed later...  
                for var in identify_variables(cons.body, include_fixed=False):
                    # Note the use of a dict so that we will eventually
                    # disaggregate the vars in a deterministic order
                    # (the order that we found them)
                    if var not in varSet_tmp:
                        varSet.append(var)
                        varSet_tmp.add(var)

        # Now that we know who we need to disaggregate, we will do it
        # while we also transform the disjuncts.
        or_expr = 0
        for disjunct in obj.disjuncts:
            or_expr += disjunct.indicator_var
            self._transform_disjunct(disjunct, transBlock, varSet)
         
        orConstraint.add(index, (or_expr, 1))
        for var in varSet:
            disaggregatedExpr = 0
            for disjunct in obj.disjuncts:
                disaggregatedVar = disjunct._gdp_transformation_info[
                    'disaggregatedVars'][var]
                disaggregatedExpr += disaggregatedVar
            consName = unique_component_name(disjunct, var.name)
            consIdx = index + (consName,) if index is not None else consName
            disaggregationConstraint.add(
                consIdx,
                var == disaggregatedExpr)


    def _transform_disjunct(self, obj, transBlock, varSet):
        if hasattr(obj, "_gdp_transformation_info"):
            infodict = obj._gdp_transformation_info
            # If the user has something with our name that is not a dict, we 
            # scream. If they have a dict with this name then we are just going 
            # to use it...
            if type(infodict) is not dict:
                raise GDP_Error(
                    "Disjunct %s contains an attribute named "
                    "_gdp_transformation_info. The transformation requires that "
                    "it can create this attribute!" % obj.name)
        else:
            infodict = {}
        # deactivated means either we've already transformed or user deactivated
        if not obj.active:
            if not infodict.get('relaxed', False):
                # If it hasn't been relaxed, user deactivated it and so we 
                # fix ind var to 0 and be done. If it has been relaxed, we will
                # check if it was chull that did it, and if not, we will apply
                # chull.
                obj.indicator_var.fix(0)
                return
        if 'chull' in infodict:
            # we've transformed it (with BigM), so don't do it again.
            return

>>>>>>> 544e5a5f
        # add reference to original disjunct to info dict on transformation block
        relaxedDisjuncts = transBlock.relaxedDisjuncts
        relaxationBlock = relaxedDisjuncts[len(relaxedDisjuncts)]
        relaxationBlockInfo = relaxationBlock._gdp_transformation_info = \
                              {'src': obj, 
                               'srcVars': ComponentMap(),
                               'boundConstraintToSrcVar': ComponentMap()}
        infodict['chull'] = relaxationBlock

        # if this is a disjunctData from an indexed disjunct, we are
        # going to want to check at the end that the container is
        # deactivated if everything in it is. So we save it in our
        # dictionary of things to check if it isn't there already.
        disjParent = obj.parent_component()
        if disjParent.is_indexed() and \
           disjParent not in transBlock.disjContainers:
            transBlock.disjContainers.add(disjParent)

        # add the disaggregated variables and their bigm constraints
        # to the relaxationBlock
        infodict['disaggregatedVars'] = ComponentMap()
        infodict['bigmConstraints'] = ComponentMap()
        for var in varSet:
            disaggregatedVar = Var(within=Reals)
            # naming conflicts are possible here since this is a bunch
            # of variables from different blocks coming together, so we
            # get a unique name
            disaggregatedVarName = unique_component_name(obj, var.local_name)
            relaxationBlock.add_component(disaggregatedVarName, disaggregatedVar)
            infodict['disaggregatedVars'][var] = disaggregatedVar
            relaxationBlockInfo['srcVars'][disaggregatedVar] = var
            
            lb = var.lb
            ub = var.ub
            if lb is None or ub is None:
                raise GDP_Error("Variables that appear in disjuncts must be "
                                "bounded in order to use the chull "
<<<<<<< HEAD
                                "transfromation! Missing bound for %s on "
                                "disjunct %s." % (var.name, disjunct.name))
=======
                                "transformation! Missing bound for %s."
                                % (var.name))
>>>>>>> 544e5a5f
            bigmConstraint = Constraint(transBlock.lbub)
            bigmConstraint.add('lb', obj.indicator_var*lb <= disaggregatedVar)
            bigmConstraint.add('ub', disaggregatedVar <= obj.indicator_var*ub)
            relaxationBlock.add_component(
                disaggregatedVarName + "_bounds", bigmConstraint)
            infodict['bigmConstraints'][var] = bigmConstraint
            relaxationBlockInfo['boundConstraintToSrcVar'][bigmConstraint] = var

        var_substitute_map = dict((id(v), newV) for v, newV in 
                                  iteritems(infodict['disaggregatedVars']))
        zero_substitute_map = dict((id(v), NumericConstant(0)) for v, newV in 
                                   iteritems(infodict['disaggregatedVars']))
        
        # Transform each component within this disjunct
        self._transform_block_components(obj, obj, relaxationBlock,
                                         infodict, var_substitute_map,
                                         zero_substitute_map)
        
        # deactivate disjunct so we know we've relaxed it
        obj.deactivate()
        infodict['relaxed'] = True
        obj._gdp_transformation_info = infodict
        

    def _transform_block_components(self, block, disjunct,
                                    relaxedBlock, infodict,
                                    var_substitute_map,
                                    zero_substitute_map):
        # Look through the component map of block and transform
        # everything we have a handler for. Yell if we don't know how
        # to handle it.
<<<<<<< HEAD
        for name, obj in list(block.component_map().iteritems()):
=======
        for name, obj in list(iteritems(block.component_map())):
>>>>>>> 544e5a5f
            if hasattr(obj, 'active') and not obj.active:
                continue
            handler = self.handlers.get(obj.type(), None)
            if not handler:
                if handler is None:
                    raise GDP_Error(
                        "No chull transformation handler registered "
                        "for modeling components of type %s" % obj.type() )
                continue
            # obj is what we are transforming, we pass disjunct
            # through so that we will have access to the indicator
            # variables down the line.
            handler(obj, disjunct, relaxedBlock, infodict,
                    var_substitute_map, zero_substitute_map)


    def _warn_for_active_disjunction(self, disjunction, disjunct,
                                     relaxedBlock, infodict,
                                     var_substitute_map,
                                     zero_substitute_map):
        # this should only have gotten called if the disjunction is active
        assert disjunction.active
        problemdisj = disjunction
        if disjunction.is_indexed():
<<<<<<< HEAD
            for i in disjunction:
=======
            for i in sorted(iterkeys(disjunction)):
>>>>>>> 544e5a5f
                if disjunction[i].active:
                    # a _DisjunctionData is active, we will yell about
                    # it specifically.
                    problemdisj = disjunction[i]
                    break
            # None of the _DisjunctionDatas were actually active. We
            # are OK and we can deactivate the container.
            else:
                disjunction.deactivate()
                return
        parentblock = problemdisj.parent_block()
        # the disjunction should only have been active if it wasn't transformed
        assert (not hasattr(parentblock, "_gdp_transformation_info")) or \
            problemdisj.name not in parentblock._gdp_transformation_info
        raise GDP_Error("Found untransformed disjunction %s in disjunct %s! "
                        "The disjunction must be transformed before the "
                        "disjunct. If you are using targets, put the "
                        "disjunction before the disjunct in the list." \
                        % (problemdisj.name, disjunct.name))


    def _warn_for_active_disjunct(self, innerdisjunct, outerdisjunct,
                                  relaxedBlock, infodict,
                                  var_substitute_map,
                                  zero_substitute_map):
        assert innerdisjunct.active
        problemdisj = innerdisjunct
        if innerdisjunct.is_indexed():
<<<<<<< HEAD
            for i in innerdisjunct:
=======
            for i in sorted(iterkeys(innerdisjunct)):
>>>>>>> 544e5a5f
                if innerdisjunct[i].active:
                    # This is shouldn't be true, we will complain about it.
                    problemdisj = innerdisjunct[i]
                    break
            # None of the _DisjunctDatas were actually active, so we
            # are fine and we can deactivate the container.
            else:
                innerdisjunct.deactivate()
                return
        raise GDP_Error("Found active disjunct {0} in disjunct {1}! Either {0} "
                        "is not in a disjunction or the disjunction it is in "
                        "has not been transformed. {0} needs to be deactivated "
                        "or its disjunction transformed before {1} can be "
                        "transformed.".format(problemdisj.name, 
                                              outerdisjunct.name))


    def _transform_block_on_disjunct(self, block, disjunct,
                                     relaxationBlock, infodict,
                                     var_substitute_map,
                                     zero_substitute_map):
        # We look through everything on the component map of the block
        # and transform it just as we would if it was on the disjunct
        # directly.  (We are passing the disjunct through so that when
        # we find constraints, _xform_constraint will have access to
        # the correct indicator variable.
        self._transform_block_components(block, disjunct, relaxationBlock,
                                            varSet, infodict)


    def _xform_constraint(self, obj, disjunct, relaxationBlock,
                          infodict, var_substitute_map, zero_substitute_map):
        # we will put a new transformed constraint on the relaxation block.

        transBlock = relaxationBlock.parent_block()
        varMap = infodict['disaggregatedVars']

        # Though rare, it is possible to get naming conflicts here
        # since constraints from all blocks are getting moved onto the
        # same block. So we get a unique name
        name = unique_component_name(relaxationBlock, obj.name)
        
        if obj.is_indexed():
            newConstraint = Constraint(obj.index_set(), transBlock.lbub)
        else:
            newConstraint = Constraint(transBlock.lbub)
        relaxationBlock.add_component(name, newConstraint)
        # add mapping of original constraint to transformed constraint
        # in transformation info dictionary
        infodict.setdefault('relaxedConstraints', ComponentMap())[
            obj] = newConstraint
        # add mapping of transformed constraint back to original constraint (we
        # know that the info dict is already created because this only got
        # called if we were transforming a disjunct...)
        relaxationBlock._gdp_transformation_info.setdefault(
            'srcConstraints', ComponentMap())[newConstraint] = obj

<<<<<<< HEAD
        for i in obj:
=======
        for i in sorted(iterkeys(obj)):
>>>>>>> 544e5a5f
            c = obj[i]
            if not c.active:
                continue
            c.deactivate()
        
            NL = c.body.polynomial_degree() not in (0,1)

            # We need to evaluate the expression at the origin *before*
            # we substitute the expression variables with the
            # disaggregated variables
            if not NL or self._mode == NL_Mode_FurmanSawayaGrossmann:
                h_0 = clone_expression(c.body, substitute=zero_substitute_map)
                
            expr = clone_expression(c.body, substitute=var_substitute_map)
            y = disjunct.indicator_var
            if NL:
                if self._mode == NL_Mode_LeeGrossmann:
                    sub_expr = clone_expression(
                        c.body,
<<<<<<< HEAD
                        substitute={var: subs/y for var, subs in 
                                    var_substitute_map.iteritems()})
=======
                        substitute=dict(
                            (var,  subs/y)
                            for var, subs in iteritems(var_substitute_map) )
                    )
>>>>>>> 544e5a5f
                    expr = sub_expr * y
                elif self._mode == NL_Mode_GrossmannLee:
                    sub_expr = clone_expression(
                        c.body,
<<<<<<< HEAD
                        substitute={var: subs/(y + EPS) for var, subs in 
                                    var_substitute_map.iteritems()})
=======
                        substitute=dict(
                            (var, subs/(y + EPS))
                            for var, subs in iteritems(var_substitute_map) )
                    )
>>>>>>> 544e5a5f
                    expr = (y + EPS) * sub_expr
                elif self._mode == NL_Mode_FurmanSawayaGrossmann:
                    sub_expr = clone_expression(
                        c.body, 
<<<<<<< HEAD
                        substitute={
                            var : subs/((1 - EPS)*y + EPS) for var, subs 
                            in var_substitute_map.iteritems()})
=======
                        substitute=dict(
                            (var, subs/((1 - EPS)*y + EPS))
                            for var, subs in iteritems(var_substitute_map) )
                    )
>>>>>>> 544e5a5f
                    expr = ((1-EPS)*y + EPS)*sub_expr - EPS*h_0*(1-y)
                else:
                    raise RuntimeError("Unknown NL CHull mode")

            if c.lower is not None:
                # TODO: At the moment there is no reason for this to be in both
                # lower and upper... I think there could be though if I say what
                # the new constraint is going to be or something.
                if __debug__ and logger.isEnabledFor(logging.DEBUG):
                    logger.debug("GDP(cHull): Transforming constraint " +
                                 "'%s'", c.name)
                if NL:
                    newConsExpr = expr >= c.lower*y
                else:
                    newConsExpr = expr - (1-y)*h_0 >= c.lower*y

                if obj.is_indexed():
                    newConstraint.add((i, 'lb'), newConsExpr)
                else:
                    newConstraint.add('lb', newConsExpr)
                
            if c.upper is not None:
                if __debug__ and logger.isEnabledFor(logging.DEBUG):
                    logger.debug("GDP(cHull): Transforming constraint " +
                                 "'%s'", c.name)
                if NL:
                    newConsExpr = expr <= c.upper*y
                else:
                    newConsExpr = expr - (1-y)*h_0 <= c.upper*y

                if obj.is_indexed():
                    newConstraint.add((i, 'ub'), newConsExpr)
                else:
                    newConstraint.add('ub', newConsExpr)<|MERGE_RESOLUTION|>--- conflicted
+++ resolved
@@ -131,12 +131,9 @@
 
         if targets is None:
             targets = ( instance, )
-<<<<<<< HEAD
-=======
             _HACK_transform_whole_instance = True
         else:
             _HACK_transform_whole_instance = False
->>>>>>> 544e5a5f
         for _t in targets:
             t = _t.find_component(instance)
             if t is None:
@@ -173,12 +170,20 @@
                         break
                 else:
                     obj.deactivate()
-<<<<<<< HEAD
+
+        # HACK for backwards compatibility with the older GDP transformations
+        #
+        # Until the writers are updated to find variables on things
+        # other than active blocks, we need to reclassify the Disjuncts
+        # as Blocks after transformation so that the writer will pick up
+        # all the variables that it needs (in this case, indicator_vars).
+        if _HACK_transform_whole_instance:
+            HACK_GDP_Disjunct_Reclassifier().apply_to(instance)
 
 
     def _transformBlock(self, obj, transBlock):
         if obj.is_indexed():
-            for i in obj:
+            for i in sorted(iterkeys(obj)):
                 self._transformBlockData(obj[i], transBlock)
         else:
             self._transformBlockData(obj, transBlock)
@@ -252,7 +257,7 @@
         self._declareDisjunctionConstraints(obj)
         if obj.is_indexed():
             transBlock.disjContainers.add(obj)
-            for i in obj:
+            for i in sorted(iterkeys(obj)):
                 self._transformDisjunctionData(obj[i], transBlock, i,
                                                orConstraint,
                                                disaggregationConstraint)
@@ -291,7 +296,8 @@
 
         # We first go through and collect all the variables that we
         # are going to disaggregate.
-        varSet = ComponentSet()
+        varSet_tmp = ComponentSet()
+        varSet = []
         for disjunct in obj.disjuncts:
             for cons in disjunct.component_objects(
                     Constraint,
@@ -301,8 +307,13 @@
                 # we aren't going to disaggregate fixed
                 # variables. This means there is trouble if they are
                 # unfixed later...  
-                vars = identify_variables(cons.body, include_fixed=False)
-                varSet.update(vars)
+                for var in identify_variables(cons.body, include_fixed=False):
+                    # Note the use of a dict so that we will eventually
+                    # disaggregate the vars in a deterministic order
+                    # (the order that we found them)
+                    if var not in varSet_tmp:
+                        varSet.append(var)
+                        varSet_tmp.add(var)
 
         # Now that we know who we need to disaggregate, we will do it
         # while we also transform the disjuncts.
@@ -311,7 +322,7 @@
             or_expr += disjunct.indicator_var
             self._transform_disjunct(disjunct, transBlock, varSet)
          
-        orConstraint.add(index, (1, or_expr, 1))
+        orConstraint.add(index, (or_expr, 1))
         for var in varSet:
             disaggregatedExpr = 0
             for disjunct in obj.disjuncts:
@@ -351,200 +362,6 @@
             # we've transformed it (with BigM), so don't do it again.
             return
 
-=======
-
-        # HACK for backwards compatibility with the older GDP transformations
-        #
-        # Until the writers are updated to find variables on things
-        # other than active blocks, we need to reclassify the Disjuncts
-        # as Blocks after transformation so that the writer will pick up
-        # all the variables that it needs (in this case, indicator_vars).
-        if _HACK_transform_whole_instance:
-            HACK_GDP_Disjunct_Reclassifier().apply_to(instance)
-
-
-    def _transformBlock(self, obj, transBlock):
-        if obj.is_indexed():
-            for i in sorted(iterkeys(obj)):
-                self._transformBlockData(obj[i], transBlock)
-        else:
-            self._transformBlockData(obj, transBlock)
-
-
-    def _transformBlockData(self, obj, transBlock):
-        # Transform every (active) disjunction in the block
-        for disjunction in obj.component_objects(
-                Disjunction,
-                active=True,
-                sort=SortComponents.deterministic,
-                descend_into=(Block,Disjunct),
-                descent_order=TraversalStrategy.PostfixDFS):
-            self._transformDisjunction(disjunction, transBlock)
-
-
-    def _declareDisjunctionConstraints(self, disjunction):
-        # Put the disjunction constraint on its parent block and
-        # determine whether it is an OR or XOR constraint.
-
-        # We never do this for just a DisjunctionData because we need
-        # to know about the index set of its parent component. So if
-        # we called this on a DisjunctionData, we did something wrong.
-        assert type(disjunction) in (disjunct.SimpleDisjunction,
-                             disjunct.IndexedDisjunction)
-        parent = disjunction.parent_block()
-        if hasattr(parent, "_gdp_transformation_info"):
-            infodict = parent._gdp_transformation_info
-            if type(infodict) is not dict:
-                raise GDP_Error(
-                    "Component %s contains an attribute named "
-                    "_gdp_transformation_info. The transformation requires that "
-                    "it can create this attribute!" % parent.name)
-        else:
-            infodict = parent._gdp_transformation_info = {}
-
-        # add the disaggregation constraint
-        disaggregationConstraint = Constraint(Any)
-        parent.add_component(
-            unique_component_name(parent, '_gdp_chull_relaxation_' + \
-                                  disjunction.name + '_disaggregation'), 
-            disaggregationConstraint)
-
-        # add the XOR (or OR) constraints to parent block (with unique name)
-        # It's indexed if this is an IndexedDisjunction, not otherwise
-        orC = Constraint(disjunction.index_set()) if \
-              disjunction.is_indexed() else Constraint()
-        xor = disjunction.xor
-        # Convex hull doesn't work if this is an or constriant. So if
-        # xor is false, give up
-        if not xor:
-            raise GDP_Error("Cannot do convex hull transformation for "
-                            "disjunction %s with or constraint. Must be an xor!"
-                            % disjunction.name)
-        nm = '_xor'
-        orCname = unique_component_name(parent, '_gdp_chull_relaxation_' + \
-                                        disjunction.name + nm)
-        parent.add_component(orCname, orC)
-        # TODO: map the other way also
-        infodict.setdefault('disjunction_or_constraint', {})[
-            disjunction.local_name] = orC
-        infodict.setdefault('disjunction_disaggregation_constraints', {})[
-            disjunction.local_name] = disaggregationConstraint
-        return orC, disaggregationConstraint
-
-
-    def _transformDisjunction(self, obj, transBlock): 
-        # create the disjunction constraint and disaggregation
-        # constraints and then relax each of the disjunctionDatas
-        orConstraint, disaggregationConstraint = \
-        self._declareDisjunctionConstraints(obj)
-        if obj.is_indexed():
-            transBlock.disjContainers.add(obj)
-            for i in sorted(iterkeys(obj)):
-                self._transformDisjunctionData(obj[i], transBlock, i,
-                                               orConstraint,
-                                               disaggregationConstraint)
-        else:
-            self._transformDisjunctionData(obj, transBlock, None,
-                                           orConstraint,
-                                           disaggregationConstraint)
-       
-        # deactivate so we know we relaxed
-        obj.deactivate()
-
-
-    def _transformDisjunctionData(self, obj, transBlock, index,
-                                  orConstraint=None,
-                                  disaggregationConstraint=None):
-        parent_component = obj.parent_component()
-        if orConstraint is None:
-            parent_bock = obj.parent_block()
-            if (hasattr(parent_block, "_gdp_transformation_info") and 
-            type(parent_block._gdp_transformation_info) is dict):
-                infodict = parent_block._gdp_transformation_info
-                if parent_component.name in infodict:
-                    # if the orConstraint and disaggregation
-                    # constraints have already been declared, we fetch
-                    # them.
-                    orConstraint = infodict['disjunction_or_constraint'][
-                        parent_component.local_name]
-                    disaggregationConstraint = infodict[
-                        'disjunction_disaggregation_constraints'][
-                            parent_component.local_name]
-            if orConstraint is None:
-                # orConstraint wasn't already declared, so we declare
-                # it and the disaggregationConstraint
-                orConstraint, disaggregationConstraint = \
-                self._declareDisjunctionConstraints(obj.parent_component() )
-
-        # We first go through and collect all the variables that we
-        # are going to disaggregate.
-        varSet_tmp = ComponentSet()
-        varSet = []
-        for disjunct in obj.disjuncts:
-            for cons in disjunct.component_objects(
-                    Constraint,
-                    active = True,
-                    sort=SortComponents.deterministic,
-                    descend_into=Block):
-                # we aren't going to disaggregate fixed
-                # variables. This means there is trouble if they are
-                # unfixed later...  
-                for var in identify_variables(cons.body, include_fixed=False):
-                    # Note the use of a dict so that we will eventually
-                    # disaggregate the vars in a deterministic order
-                    # (the order that we found them)
-                    if var not in varSet_tmp:
-                        varSet.append(var)
-                        varSet_tmp.add(var)
-
-        # Now that we know who we need to disaggregate, we will do it
-        # while we also transform the disjuncts.
-        or_expr = 0
-        for disjunct in obj.disjuncts:
-            or_expr += disjunct.indicator_var
-            self._transform_disjunct(disjunct, transBlock, varSet)
-         
-        orConstraint.add(index, (or_expr, 1))
-        for var in varSet:
-            disaggregatedExpr = 0
-            for disjunct in obj.disjuncts:
-                disaggregatedVar = disjunct._gdp_transformation_info[
-                    'disaggregatedVars'][var]
-                disaggregatedExpr += disaggregatedVar
-            consName = unique_component_name(disjunct, var.name)
-            consIdx = index + (consName,) if index is not None else consName
-            disaggregationConstraint.add(
-                consIdx,
-                var == disaggregatedExpr)
-
-
-    def _transform_disjunct(self, obj, transBlock, varSet):
-        if hasattr(obj, "_gdp_transformation_info"):
-            infodict = obj._gdp_transformation_info
-            # If the user has something with our name that is not a dict, we 
-            # scream. If they have a dict with this name then we are just going 
-            # to use it...
-            if type(infodict) is not dict:
-                raise GDP_Error(
-                    "Disjunct %s contains an attribute named "
-                    "_gdp_transformation_info. The transformation requires that "
-                    "it can create this attribute!" % obj.name)
-        else:
-            infodict = {}
-        # deactivated means either we've already transformed or user deactivated
-        if not obj.active:
-            if not infodict.get('relaxed', False):
-                # If it hasn't been relaxed, user deactivated it and so we 
-                # fix ind var to 0 and be done. If it has been relaxed, we will
-                # check if it was chull that did it, and if not, we will apply
-                # chull.
-                obj.indicator_var.fix(0)
-                return
-        if 'chull' in infodict:
-            # we've transformed it (with BigM), so don't do it again.
-            return
-
->>>>>>> 544e5a5f
         # add reference to original disjunct to info dict on transformation block
         relaxedDisjuncts = transBlock.relaxedDisjuncts
         relaxationBlock = relaxedDisjuncts[len(relaxedDisjuncts)]
@@ -582,13 +399,8 @@
             if lb is None or ub is None:
                 raise GDP_Error("Variables that appear in disjuncts must be "
                                 "bounded in order to use the chull "
-<<<<<<< HEAD
-                                "transfromation! Missing bound for %s on "
-                                "disjunct %s." % (var.name, disjunct.name))
-=======
                                 "transformation! Missing bound for %s."
                                 % (var.name))
->>>>>>> 544e5a5f
             bigmConstraint = Constraint(transBlock.lbub)
             bigmConstraint.add('lb', obj.indicator_var*lb <= disaggregatedVar)
             bigmConstraint.add('ub', disaggregatedVar <= obj.indicator_var*ub)
@@ -620,11 +432,7 @@
         # Look through the component map of block and transform
         # everything we have a handler for. Yell if we don't know how
         # to handle it.
-<<<<<<< HEAD
-        for name, obj in list(block.component_map().iteritems()):
-=======
         for name, obj in list(iteritems(block.component_map())):
->>>>>>> 544e5a5f
             if hasattr(obj, 'active') and not obj.active:
                 continue
             handler = self.handlers.get(obj.type(), None)
@@ -649,11 +457,7 @@
         assert disjunction.active
         problemdisj = disjunction
         if disjunction.is_indexed():
-<<<<<<< HEAD
-            for i in disjunction:
-=======
             for i in sorted(iterkeys(disjunction)):
->>>>>>> 544e5a5f
                 if disjunction[i].active:
                     # a _DisjunctionData is active, we will yell about
                     # it specifically.
@@ -682,11 +486,7 @@
         assert innerdisjunct.active
         problemdisj = innerdisjunct
         if innerdisjunct.is_indexed():
-<<<<<<< HEAD
-            for i in innerdisjunct:
-=======
             for i in sorted(iterkeys(innerdisjunct)):
->>>>>>> 544e5a5f
                 if innerdisjunct[i].active:
                     # This is shouldn't be true, we will complain about it.
                     problemdisj = innerdisjunct[i]
@@ -744,11 +544,7 @@
         relaxationBlock._gdp_transformation_info.setdefault(
             'srcConstraints', ComponentMap())[newConstraint] = obj
 
-<<<<<<< HEAD
-        for i in obj:
-=======
         for i in sorted(iterkeys(obj)):
->>>>>>> 544e5a5f
             c = obj[i]
             if not c.active:
                 continue
@@ -768,42 +564,26 @@
                 if self._mode == NL_Mode_LeeGrossmann:
                     sub_expr = clone_expression(
                         c.body,
-<<<<<<< HEAD
-                        substitute={var: subs/y for var, subs in 
-                                    var_substitute_map.iteritems()})
-=======
                         substitute=dict(
                             (var,  subs/y)
                             for var, subs in iteritems(var_substitute_map) )
                     )
->>>>>>> 544e5a5f
                     expr = sub_expr * y
                 elif self._mode == NL_Mode_GrossmannLee:
                     sub_expr = clone_expression(
                         c.body,
-<<<<<<< HEAD
-                        substitute={var: subs/(y + EPS) for var, subs in 
-                                    var_substitute_map.iteritems()})
-=======
                         substitute=dict(
                             (var, subs/(y + EPS))
                             for var, subs in iteritems(var_substitute_map) )
                     )
->>>>>>> 544e5a5f
                     expr = (y + EPS) * sub_expr
                 elif self._mode == NL_Mode_FurmanSawayaGrossmann:
                     sub_expr = clone_expression(
                         c.body, 
-<<<<<<< HEAD
-                        substitute={
-                            var : subs/((1 - EPS)*y + EPS) for var, subs 
-                            in var_substitute_map.iteritems()})
-=======
                         substitute=dict(
                             (var, subs/((1 - EPS)*y + EPS))
                             for var, subs in iteritems(var_substitute_map) )
                     )
->>>>>>> 544e5a5f
                     expr = ((1-EPS)*y + EPS)*sub_expr - EPS*h_0*(1-y)
                 else:
                     raise RuntimeError("Unknown NL CHull mode")
