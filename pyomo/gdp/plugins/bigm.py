#  ___________________________________________________________________________
#
#  Pyomo: Python Optimization Modeling Objects
#  Copyright 2017 National Technology and Engineering Solutions of Sandia, LLC
#  Under the terms of Contract DE-NA0003525 with National Technology and
#  Engineering Solutions of Sandia, LLC, the U.S. Government retains certain
#  rights in this software.
#  This software is distributed under the 3-clause BSD License.
#  ___________________________________________________________________________

"""Big-M Generalized Disjunctive Programming transformation module."""

import logging
import textwrap

from pyomo.core import (
    Block, Connector, Constraint, Param, Set, Suffix, Var,
    Expression, SortComponents, TraversalStrategy, Any, value,
    RangeSet)
from pyomo.core.base import Transformation, TransformationFactory
from pyomo.core.base.component import ComponentUID, ActiveComponent
from pyomo.core.base.PyomoModel import ConcreteModel, AbstractModel
from pyomo.core.kernel.component_map import ComponentMap
from pyomo.core.kernel.component_set import ComponentSet
from pyomo.gdp import Disjunct, Disjunction, GDP_Error
from pyomo.gdp.disjunct import _DisjunctData, SimpleDisjunct
from pyomo.gdp.util import target_list, is_child_of
from pyomo.gdp.plugins.gdp_var_mover import HACK_GDP_Disjunct_Reclassifier
from pyomo.repn import generate_standard_repn
from pyomo.common.config import ConfigBlock, ConfigValue
from pyomo.common.modeling import unique_component_name
from pyomo.common.deprecation import deprecation_warning
from six import iterkeys, iteritems
from weakref import ref as weakref_ref

logger = logging.getLogger('pyomo.gdp.bigm')

<<<<<<< HEAD
# TODO: DEBUG
from nose.tools import set_trace
=======
NAME_BUFFER = {}
>>>>>>> d8f42254

def _to_dict(val):
    # [ESJ 09/14/2019] It doesn't seem like this can happen. Even if you
    # explicitly specify it, this doesn't get called because None is the default
    # value maybe?
    # if val is None:
    #     return val
    if isinstance(val, ComponentMap):
        return val
    if isinstance(val, dict):
        return val
    return {None: val}


@TransformationFactory.register('gdp.bigm', doc="Relax disjunctive model using "
                                "big-M terms.")
class BigM_Transformation(Transformation):
    """Relax disjunctive model using big-M terms.

    Relaxes a disjunctive model into an algebraic model by adding Big-M
    terms to all disjunctive constraints.

    This transformation accepts the following keyword arguments:
        bigM: A user-specified value (or dict) of M values to use (see below)
        targets: the targets to transform [default: the instance]

    M values are determined as follows:
       1) if the constraint appears in the bigM argument dict
       2) if the constraint parent_component appears in the bigM
          argument dict
       3) if 'None' is in the bigM argument dict
       4) if the constraint or the constraint parent_component appear in
          a BigM Suffix attached to any parent_block() beginning with the
          constraint's parent_block and moving up to the root model.
       5) if None appears in a BigM Suffix attached to any
          parent_block() between the constraint and the root model.
       6) if the constraint is linear, estimate M using the variable bounds

    M values may be a single value or a 2-tuple specifying the M for the
    lower bound and the upper bound of the constraint body.

    Specifying "bigM=N" is automatically mapped to "bigM={None: N}".

    The transformation will create a new Block with a unique
    name beginning "_pyomo_gdp_bigm_relaxation".  That Block will
    contain an indexed Block named "relaxedDisjuncts", which will hold
    the relaxed disjuncts.  This block is indexed by an integer
    indicating the order in which the disjuncts were relaxed.
    Each block has a dictionary "_constraintMap":
    
        'srcConstraints': ComponentMap(<transformed constraint>:
                                       <src constraint>)
        'transformedConstraints': ComponentMap(<src constraint>:
                                               <transformed constraint>)

    All transformed Disjuncts will have a pointer to the block their transformed
    constraints are on, and all transformed Disjunctions will have a 
    pointer to the corresponding OR or XOR constraint.

    """

    CONFIG = ConfigBlock("gdp.bigm")
    CONFIG.declare('targets', ConfigValue(
        default=None,
        domain=target_list,
        description="target or list of targets that will be relaxed",
        doc="""

        This specifies the list of components to relax. If None (default), the
        entire model is transformed. Note that if the transformation is done out
        of place, the list of targets should be attached to the model before it
        is cloned, and the list will specify the targets on the cloned
        instance."""
    ))
    CONFIG.declare('bigM', ConfigValue(
        default=None,
        domain=_to_dict,
        description="Big-M value used for constraint relaxation",
        doc="""

        A user-specified value, dict, or ComponentMap of M values that override
        M-values found through model Suffixes or that would otherwise be
        calculated using variable domains."""
    ))

    def __init__(self):
        """Initialize transformation object."""
        super(BigM_Transformation, self).__init__()
        self.handlers = {
            Constraint:  self._transform_constraint,
            Var:         False,
            Connector:   False,
            Expression:  False,
            Suffix:      False,
            Param:       False,
            Set:         False,
            RangeSet:    False,
            Disjunction: self._warn_for_active_disjunction,
            Disjunct:    self._warn_for_active_disjunct,
            Block:       self._transform_block_on_disjunct,
        }

    def _get_bigm_suffix_list(self, block):
        # Note that you can only specify suffixes on BlockData objects or
        # SimpleBlocks. Though it is possible at this point to stick them
        # on whatever components you want, we won't pick them up.
        suffix_list = []
        while block is not None:
            bigm = block.component('BigM')
            if type(bigm) is Suffix:
                suffix_list.append(bigm)
            block = block.parent_block()
        return suffix_list


    def _apply_to(self, instance, **kwds):
        assert not NAME_BUFFER
        try:
            self._apply_to_impl(instance, **kwds)
        finally:
            # Clear the global name buffer now that we are done
            NAME_BUFFER.clear()


    def _apply_to_impl(self, instance, **kwds):
        config = self.CONFIG(kwds.pop('options', {}))

        # We will let args override suffixes and estimate as a last
        # resort. More specific args/suffixes override ones anywhere in
        # the tree. Suffixes lower down in the tree override ones higher
        # up.
        if 'default_bigM' in kwds:
            logger.warn("DEPRECATED: the 'default_bigM=' argument has been "
                        "replaced by 'bigM='")
            config.bigM = kwds.pop('default_bigM')

        config.set_value(kwds)
        bigM = config.bigM

        targets = config.targets
        if targets is None:
            targets = (instance, )
            _HACK_transform_whole_instance = True
        else:
            _HACK_transform_whole_instance = False
        knownBlocks = set()
        name_buffer = {}
        for t in targets:
            # [ESJ 08/22/2019] This can go away when we deprecate CUIDs. The
            # warning is in util, but we have to deal with the consequences here
            # because we need to have the instance in order to get the
            # component.
            if isinstance(t, ComponentUID):
                tmp = t
                t = t.find_component(instance)
                if t is None:
                    raise GDP_Error(
                        "Target %s is not a component on the instance!" % tmp)

            # check that t is in fact a child of instance
            if not is_child_of(parent=instance, child=t,
                               knownBlocks=knownBlocks):
                raise GDP_Error("Target %s is not a component on instance %s!"
                                % (t.name, instance.name))
            if t.type() is Disjunction:
                if t.parent_component() is t:
                    self._transform_disjunction(t, bigM, name_buffer)
                else:
                    self._transform_disjunctionData( t, bigM, t.index(),
                                                     name_buffer)
            elif t.type() in (Block, Disjunct):
                if t.parent_component() is t:
                    self._transform_block(t, bigM, name_buffer)
                else:
                    self._transform_blockData(t, bigM, name_buffer)
            else:
                raise GDP_Error(
                    "Target %s was not a Block, Disjunct, or Disjunction. "
                    "It was of type %s and can't be transformed."
                    % (t.name, type(t)))

        # HACK for backwards compatibility with the older GDP transformations
        #
        # Until the writers are updated to find variables on things
        # other than active blocks, we need to reclassify the Disjuncts
        # as Blocks after transformation so that the writer will pick up
        # all the variables that it needs (in this case, indicator_vars).
        if _HACK_transform_whole_instance:
            HACK_GDP_Disjunct_Reclassifier().apply_to(instance)

    def _add_transformation_block(self, instance):
        # make a transformation block on instance to put transformed disjuncts
        # on
        transBlockName = unique_component_name(
            instance,
            '_pyomo_gdp_bigm_relaxation')
        transBlock = Block()
        instance.add_component(transBlockName, transBlock)
        transBlock.relaxedDisjuncts = Block(Any)
        transBlock.lbub = Set(initialize=['lb', 'ub'])

        return transBlock

    def _transform_block(self, obj, bigM, name_buffer):
        for i in sorted(iterkeys(obj)):
            self._transform_blockData(obj[i], bigM, name_buffer)

    def _transform_blockData(self, obj, bigM, name_buffer):
        # Transform every (active) disjunction in the block
        for disjunction in obj.component_objects(
                Disjunction,
                active=True,
                sort=SortComponents.deterministic,
                descend_into=(Block, Disjunct),
                descent_order=TraversalStrategy.PostfixDFS):
            self._transform_disjunction(disjunction, bigM, name_buffer)

    def _get_xor_constraint(self, disjunction, name_buffer):
        # Put the disjunction constraint on its parent block and
        # determine whether it is an OR or XOR constraint.

        # We never do this for just a DisjunctionData because we need to know
        # about the index set of its parent component (so that we can make the
        # index of this constraint match). So if we called this on a
        # DisjunctionData, we did something wrong.
        assert isinstance(disjunction, Disjunction)

        # first check if the constraint already exists
        if not disjunction._algebraic_constraint is None:
            return disjunction._algebraic_constraint()

        parent = disjunction.parent_block()

        # add the XOR (or OR) constraints to parent block (with unique name)
        # It's indexed if this is an IndexedDisjunction, not otherwise
        orC = Constraint(disjunction.index_set()) if \
            disjunction.is_indexed() else Constraint()
        # The name used to indicate if there were OR or XOR disjunctions,
        # however now that Disjunctions are allowed to mix the state we
        # can no longer make that distinction in the name.
        #    nm = '_xor' if xor else '_or'
        nm = '_xor'
        orCname = unique_component_name(
<<<<<<< HEAD
            parent, '_gdp_bigm_relaxation_' + 
            disjunction.getname(fully_qualified=True,
                                name_buffer=name_buffer) + nm)
=======
            parent, '_gdp_bigm_relaxation_' + disjunction.getname(
                fully_qualified=True, name_buffer=NAME_BUFFER) + nm)
>>>>>>> d8f42254
        parent.add_component(orCname, orC)
        disjunction._algebraic_constraint = weakref_ref(orC)

        return orC

    def _transform_disjunction(self, obj, bigM, name_buffer):
        transBlock = self._add_transformation_block(obj.parent_block())

        # If this is an IndexedDisjunction, we have to create the XOR constraint
        # here because we want its index to match the disjunction. In any case,
        # we might as well.
        xorConstraint = self._get_xor_constraint(obj, name_buffer)

        # relax each of the disjunctionDatas
        for i in sorted(iterkeys(obj)):
            self._transform_disjunctionData(obj[i], bigM, i, name_buffer,
                                            xorConstraint, transBlock)

        # deactivate so the writers don't scream
        obj.deactivate()

    def _transform_disjunctionData(self, obj, bigM, index, name_buffer,
                                   xorConstraint=None, transBlock=None):
        if not obj.active:
            return  # Do not process a deactivated disjunction 
        # We won't have these arguments if this got called straight from
        # targets. But else, we created them earlier, and have just been passing
        # them through.
        if transBlock is None:
            transBlock = self._add_transformation_block(obj.parent_block())
        if xorConstraint is None:
            xorConstraint = self._get_xor_constraint(obj.parent_component(),
                                                     name_buffer)

        xor = obj.xor
        or_expr = 0
        # Just because it's unlikely this is what someone meant to do...    
        if len(obj.disjuncts) == 0:
            raise GDP_Error("Disjunction %s is empty. This is " 
                            "likely indicative of a modeling error."  %
                            obj.getname(fully_qualified=True,
                                        name_buffer=name_buffer))
        for disjunct in obj.disjuncts:
            or_expr += disjunct.indicator_var
            # make suffix list. (We don't need it until we are
            # transforming constraints, but it gets created at the
            # disjunct level, so more efficient to make it here and
            # pass it down.)
            suffix_list = self._get_bigm_suffix_list(disjunct)
            # relax the disjunct
            self._transform_disjunct(disjunct, transBlock, bigM, suffix_list,
                                     name_buffer)

        # add or (or xor) constraint
        if xor:
            xorConstraint.add(index, (or_expr, 1))
        else:
            xorConstraint.add(index, (1, or_expr, None))
        # Mark the DisjunctionData as transformed by mapping it to its XOR
        # constraint.
        obj._algebraic_constraint = weakref_ref(xorConstraint[index])
        
        # and deactivate for the writers
        obj.deactivate()

    def _transform_disjunct(self, obj, transBlock, bigM, suffix_list,
                            name_buffer):
        # deactivated -> either we've already transformed or user deactivated
        if not obj.active:
            if obj.indicator_var.is_fixed():
                if value(obj.indicator_var) == 0:
                    # The user cleanly deactivated the disjunct: there
                    # is nothing for us to do here.
                    return
                else:
                    raise GDP_Error(
                        "The disjunct %s is deactivated, but the "
                        "indicator_var is fixed to %s. This makes no sense."
                        % ( obj.name, value(obj.indicator_var) ))
            if obj._transformation_block is None:
                raise GDP_Error(
                    "The disjunct %s is deactivated, but the "
                    "indicator_var is not fixed and the disjunct does not "
                    "appear to have been relaxed. This makes no sense. "
                    "(If the intent is to deactivate the disjunct, fix its "
                    "indicator_var to 0.)"
                    % ( obj.name, ))
                
        if obj._transformation_block is not None:
            # we've transformed it, which means this is the second time it's
            # appearing in a Disjunction
            raise GDP_Error(
                    "The disjunct %s has been transformed, but a disjunction "
                    "it appears in has not. Putting the same disjunct in "
                    "multiple disjunctions is not supported." % obj.name)

        # add reference to original disjunct on transformation block
        relaxedDisjuncts = transBlock.relaxedDisjuncts
        relaxationBlock = relaxedDisjuncts[len(relaxedDisjuncts)]
        obj._transformation_block = weakref_ref(relaxationBlock)
        relaxationBlock._srcDisjunct = weakref_ref(obj)

        # This is crazy, but if the disjunction has been previously
        # relaxed, the disjunct *could* be deactivated.  This is a big
        # deal for CHull, as it uses the component_objects /
        # component_data_objects generators.  For BigM, that is OK,
        # because we never use those generators with active=True.  I am
        # only noting it here for the future when someone (me?) is
        # comparing the two relaxations.
        #
        # Transform each component within this disjunct
        self._transform_block_components(obj, obj, bigM, suffix_list,
                                         name_buffer)

        # deactivate disjunct to keep the writers happy
        obj._deactivate_without_fixing_indicator()

    def _transform_block_components(self, block, disjunct, bigM, suffix_list,
                                    name_buffer):
        # We first need to find any transformed disjunctions that might be here
        # because we need to move their transformation blocks up onto the parent
        # block before we transform anything else on this block 
        destinationBlock = disjunct._transformation_block().parent_block()
        for obj in block.component_data_objects(
                Disjunction, 
                sort=SortComponents.deterministic, 
                descend_into=(Block)):
            if not obj.algebraic_constraint:
                # This could be bad if it's active since that means its
                # untransformed, but we'll wait to yell until the next loop
                continue
            # get this disjunction's relaxation block.
            transBlock = None
            for d in obj.disjuncts:
                if d._transformation_block:
                    transBlock = d._transformation_block().parent_block()
                    # We found it, no need to keep looking
                    break
            if transBlock is None:
                raise GDP_Error(
                    "Found transformed disjunction %s on disjunt %s, "
                    "but none of its disjuncts have been transformed. "
                    "This is very strange." % (obj.name, disjunct.name))
            # move transBlock up to parent component
            self._transfer_transBlock_data(transBlock, destinationBlock,
                                           name_buffer)
            # delete the entire transformed disjunct container:
            del transBlock

        # Now look through the component map of block and transform
        # everything we have a handler for. Yell if we don't know how
        # to handle it.
        for name, obj in list(iteritems(block.component_map())):
            # This means non-ActiveComponent types cannot have handlers
            if not hasattr(obj, 'active') or not obj.active:
                continue
            handler = self.handlers.get(obj.type(), None)
            if not handler:
                if handler is None:
                    # TODO: It is here that we need to make sure we are only
                    # yelling of the offender is an ActiveComponent, right?
                    # (Need to write a test for this when you understand it...)
                    raise GDP_Error(
                        "No BigM transformation handler registered "
                        "for modeling components of type %s. If your " 
                        "disjuncts contain non-GDP Pyomo components that "
                        "require transformation, please transform them first."
                        % obj.type())
                continue
            # obj is what we are transforming, we pass disjunct
            # through so that we will have access to the indicator
            # variables down the line.
            handler(obj, disjunct, bigM, suffix_list, name_buffer)

    def _transfer_transBlock_data(self, fromBlock, toBlock, name_buffer):
        # We know that we have a list of transformed disjuncts on both. We need
        # to move those over. Then there might be constraints on the block also
        # (at this point only the diaggregation constraints from chull,
        # but... I'll leave it general for now.)
        disjunctList = toBlock.relaxedDisjuncts
        for idx, disjunctBlock in iteritems(fromBlock.relaxedDisjuncts):
            # I think this should work when #1106 is resolved:
            # disjunctList[len(disjunctList)] = disjunctBlock
            # newblock = disjunctList[len(disjunctList)-1]

            # HACK in the meantime:
            newblock = disjunctList[len(disjunctList)]
            self._copy_to_block(disjunctBlock, newblock, name_buffer)

            # update the mappings
            original = disjunctBlock._srcDisjunct()
            original._transformation_block = weakref_ref(newblock)
            newblock._srcDisjunct = weakref_ref(original)

        # move any constraints. I'm assuming they are all just on the
        # transformation block right now, because that is in our control and I
        # can't think why we would do anything messier at the moment. (And I
        # don't want to descend into Blocks because we already handled the
        # above).
        for cons in fromBlock.component_data_objects(Constraint):
            # (This is not going to get tested until this same process is used
            # in chull.)
            toBlock.add_component(unique_component_name(
                cons.getname(fully_qualified=True, name_buffer=name_buffer), 
                toBlock), cons)

    def _copy_to_block(self, oldblock, newblock, name_buffer):
        for obj in oldblock.component_objects(Constraint):
            # [ESJ 07/18/2019] This shouldn't actually matter because we are
            # deleting the whole old block anyway, but it is to keep pyomo from
            # getting upset about the same component living on multiple blocks
            oldblock.del_component(obj)
            newblock.add_component(obj.getname(fully_qualified=True,
                                               name_buffer=name_buffer), obj)

    def _warn_for_active_disjunction(self, disjunction, disjunct, bigMargs,
                                     suffix_list, name_buffer):
        # this should only have gotten called if the disjunction is active
        assert disjunction.active
        problemdisj = disjunction
        if disjunction.is_indexed():
            for i in disjunction:
                if disjunction[i].active:
                    # a _DisjunctionData is active, we will yell about
                    # it specifically.
                    problemdisj = disjunction[i]
                    break

        parentblock = problemdisj.parent_block()
        # the disjunction should only have been active if it wasn't transformed
<<<<<<< HEAD
        assert problemdisj.algebraic_constraint is None
=======
        _probDisjName = problemdisj.getname(
            fully_qualified=True, name_buffer=NAME_BUFFER)
        assert (not hasattr(parentblock, "_gdp_transformation_info")) or \
            _probDisjName not in parentblock._gdp_transformation_info
>>>>>>> d8f42254
        raise GDP_Error("Found untransformed disjunction %s in disjunct %s! "
                        "The disjunction must be transformed before the "
                        "disjunct. If you are using targets, put the "
                        "disjunction before the disjunct in the list."
                        % (_probDisjName, disjunct.name))

    def _warn_for_active_disjunct(self, innerdisjunct, outerdisjunct, bigMargs,
                                  suffix_list, name_buffer):
        assert innerdisjunct.active
        problemdisj = innerdisjunct
        if innerdisjunct.is_indexed():
            for i in innerdisjunct:
                if innerdisjunct[i].active:
                    # This is shouldn't be true, we will complain about it.
                    problemdisj = innerdisjunct[i]
                    break

        raise GDP_Error("Found active disjunct {0} in disjunct {1}! "
                        "Either {0} "
                        "is not in a disjunction or the disjunction it is in "
                        "has not been transformed. "
                        "{0} needs to be deactivated "
                        "or its disjunction transformed before {1} can be "
                        "transformed.".format(problemdisj.name,
                                              outerdisjunct.name))

    def _transform_block_on_disjunct(self, block, disjunct, bigMargs,
                                     suffix_list, name_buffer):
        # We look through everything on the component map of the block
        # and transform it just as we would if it was on the disjunct
        # directly.  (We are passing the disjunct through so that when
        # we find constraints, _xform_constraint will have access to
        # the correct indicator variable.)
        for i in sorted(iterkeys(block)):
            self._transform_block_components( block[i], disjunct, bigMargs,
                                              suffix_list, name_buffer)

    def _get_constraint_map_dict(self, transBlock):
        if not hasattr(transBlock, "_constraintMap"):
            transBlock._constraintMap = {
                'srcConstraints': ComponentMap(),
                'transformedConstraints': ComponentMap()}
        return transBlock._constraintMap

    def _transform_constraint(self, obj, disjunct, bigMargs,
                              suffix_list, name_buffer):
        # add constraint to the transformation block, we'll transform it there.
        transBlock = disjunct._transformation_block()
        constraintMap = self._get_constraint_map_dict(transBlock)
        
        disjunctionRelaxationBlock = transBlock.parent_block()
        # Though rare, it is possible to get naming conflicts here
        # since constraints from all blocks are getting moved onto the
        # same block. So we get a unique name
<<<<<<< HEAD
        cons_name = obj.getname(fully_qualified=True, name_buffer=name_buffer)
        name = unique_component_name(transBlock, cons_name)
=======
        name = unique_component_name(relaxationBlock, obj.getname(
            fully_qualified=True, name_buffer=NAME_BUFFER))
>>>>>>> d8f42254

        if obj.is_indexed():
            try:
                newConstraint = Constraint(obj.index_set(),
                                           disjunctionRelaxationBlock.lbub)
            except TypeError:
                # The original constraint may have been indexed by a
                # non-concrete set (like an Any).  We will give up on
                # strict index verification and just blindly proceed.
                newConstraint = Constraint(Any)
        else:
            newConstraint = Constraint(disjunctionRelaxationBlock.lbub)
        transBlock.add_component(name, newConstraint)
        # add mapping of original constraint to transformed constraint
        constraintMap['srcConstraints'][newConstraint] = obj
        constraintMap['transformedConstraints'][obj] = newConstraint

        for i in sorted(iterkeys(obj)):
            c = obj[i]
            if not c.active:
                continue

            # first, we see if an M value was specified in the arguments.
            # (This returns None if not)
            M = self._get_M_from_args(c, bigMargs)

            if __debug__ and logger.isEnabledFor(logging.DEBUG):
                _name = obj.getname(
                    fully_qualified=True, name_buffer=NAME_BUFFER)
                logger.debug("GDP(BigM): The value for M for constraint %s "
<<<<<<< HEAD
                             "from the BigM argument is %s." % (cons_name,
=======
                             "from the BigM argument is %s." % (_name,
>>>>>>> d8f42254
                                                                str(M)))

            # if we didn't get something from args, try suffixes:
            if M is None:
                M = self._get_M_from_suffixes(c, suffix_list)

            if __debug__ and logger.isEnabledFor(logging.DEBUG):
                _name = obj.getname(
                    fully_qualified=True, name_buffer=NAME_BUFFER)
                logger.debug("GDP(BigM): The value for M for constraint %s "
<<<<<<< HEAD
                             "after checking suffixes is %s." % (cons_name,
=======
                             "after checking suffixes is %s." % (_name,
>>>>>>> d8f42254
                                                                 str(M)))

            if not isinstance(M, (tuple, list)):
                if M is None:
                    M = (None, None)
                else:
                    try:
                        M = (-M, M)
                    except:
                        logger.error("Error converting scalar M-value %s "
                                     "to (-M,M).  Is %s not a numeric type?"
                                     % (M, type(M)))
                        raise
            if len(M) != 2:
                raise GDP_Error("Big-M %s for constraint %s is not of "
                                "length two. "
                                "Expected either a single value or "
                                "tuple or list of length two for M."
                                % (str(M), name))

            if c.lower is not None and M[0] is None:
                M = (self._estimate_M(c.body, name)[0] - c.lower, M[1])
            if c.upper is not None and M[1] is None:
                M = (M[0], self._estimate_M(c.body, name)[1] - c.upper)

            if __debug__ and logger.isEnabledFor(logging.DEBUG):
                _name = obj.getname(
                    fully_qualified=True, name_buffer=NAME_BUFFER)
                logger.debug("GDP(BigM): The value for M for constraint %s "
                             "after estimating (if needed) is %s." %
<<<<<<< HEAD
                             (cons_name, str(M)))
=======
                             (_name, str(M)))
>>>>>>> d8f42254

            # Handle indices for both SimpleConstraint and IndexedConstraint
            if i.__class__ is tuple:
                i_lb = i + ('lb',)
                i_ub = i + ('ub',)
            elif obj.is_indexed():
                i_lb = (i, 'lb',)
                i_ub = (i, 'ub',)
            else:
                i_lb = 'lb'
                i_ub = 'ub'

            if c.lower is not None:
                if M[0] is None:
                    raise GDP_Error("Cannot relax disjunctive constraint %s "
                                    "because M is not defined." % name)
                M_expr = M[0] * (1 - disjunct.indicator_var)
                newConstraint.add(i_lb, c.lower <= c. body - M_expr)
            if c.upper is not None:
                if M[1] is None:
                    raise GDP_Error("Cannot relax disjunctive constraint %s "
                                    "because M is not defined." % name)
                M_expr = M[1] * (1 - disjunct.indicator_var)
                newConstraint.add(i_ub, c.body - M_expr <= c.upper)
            # deactivate because we relaxed
            c.deactivate()

    def _get_M_from_args(self, constraint, bigMargs):
        # check args: we only have to look for constraint, constraintdata, and
        # None
        if bigMargs is None:
            return None

        parent = constraint.parent_component()
        if constraint in bigMargs:
            return bigMargs[constraint]
        elif parent in bigMargs:
            return bigMargs[parent]

        # [ESJ 08/22/2019] We apparently never actually check what is in
        # bigMargs... So I'll just yell about CUIDs if we find them here.
        deprecation_msg = ("In the future the bigM argument will no longer "
                           "allow ComponentUIDs as keys. Keys should be "
                           "constraints (in either a dict or ComponentMap)")
        cuid = ComponentUID(constraint)
        parentcuid = ComponentUID(constraint.parent_component())
        if cuid in bigMargs:
            deprecation_warning(deprecation_msg)
            return bigMargs[cuid]
        elif parentcuid in bigMargs:
            deprecation_warning(deprecation_msg)
            return bigMargs[parentcuid]
        elif None in bigMargs:
            return bigMargs[None]
        return None

    def _get_M_from_suffixes(self, constraint, suffix_list):
        M = None
        # first we check if the constraint or its parent is a key in any of the
        # suffix lists
        for bigm in suffix_list:
            if constraint in bigm:
                M = bigm[constraint]
                break

            # if c is indexed, check for the parent component
            if constraint.parent_component() in bigm:
                M = bigm[constraint.parent_component()]
                break

        # if we didn't get an M that way, traverse upwards through the blocks
        # and see if None has a value on any of them.
        if M is None:
            for bigm in suffix_list:
                if None in bigm:
                    M = bigm[None]
                    break
        return M

    def _estimate_M(self, expr, name):
        # Calculate a best guess at M
        repn = generate_standard_repn(expr)
        M = [0, 0]

        if not repn.is_nonlinear():
            if repn.constant is not None:
                for i in (0, 1):
                    if M[i] is not None:
                        M[i] += repn.constant

            for i, coef in enumerate(repn.linear_coefs or []):
                var = repn.linear_vars[i]
                bounds = (value(var.lb), value(var.ub))
                for i in (0, 1):
                    # reverse the bounds if the coefficient is negative
                    if coef > 0:
                        j = i
                    else:
                        j = 1 - i

                    if bounds[i] is not None:
                        M[j] += value(bounds[i]) * coef
                    else:
                        raise GDP_Error(
                            "Cannot estimate M for "
                            "expressions with unbounded variables."
                            "\n\t(found unbounded var %s while processing "
                            "constraint %s)" % (var.name, name))
        else:
            raise GDP_Error("Cannot estimate M for nonlinear "
                            "expressions.\n\t(found while processing "
                            "constraint %s)" % name)

        return tuple(M)

    # These are all functions to retrieve transformed components from original
    # ones and vice versa.
    def get_src_disjunct(self, transBlock):
        if not hasattr(transBlock, '_srcDisjunct') or \
           not type(transBlock._srcDisjunct) is weakref_ref:
            raise GDP_Error("Block %s doesn't appear to be a transformation "
                            "block for a disjunct. No source disjunct found." 
                            % transBlock.name)
        return transBlock._srcDisjunct()

    def get_src_constraint(self, transformedConstraint):
        transBlock = transformedConstraint.parent_block()
        # This should be our block, so if it's not, the user messed up and gave
        # us the wrong thing. If they happen to also have a _constraintMap then
        # the world is really against us.
        if not hasattr(transBlock, "_constraintMap"):
            raise GDP_Error("Constraint %s is not a transformed constraint" 
                            % transformedConstraint.name)
        return transBlock._constraintMap['srcConstraints'][transformedConstraint]

    def get_transformed_constraint(self, srcConstraint):
        # We are going to have to traverse up until we find the disjunct this
        # constraint lives on
        parent = srcConstraint.parent_block()
        # [ESJ 08/06/2019] I actually don't know how to do this prettily...
        while not type(parent) in (_DisjunctData, SimpleDisjunct):
            parent = parent.parent_block()
            if parent is None:
                raise GDP_Error(
                    "Constraint %s is not on a disjunct and so was not "
                    "transformed" % srcConstraint.name)
        transBlock = parent._transformation_block
        if transBlock is None:
            raise GDP_Error("Constraint %s is on a disjunct which has not been "
                            "transformed" % srcConstraint.name)
        # if it's not None, it's the weakref we wanted.
        transBlock = transBlock()
        if hasattr(transBlock, "_constraintMap") and transBlock._constraintMap[
                'transformedConstraints'].get(srcConstraint):
            return transBlock._constraintMap['transformedConstraints'][
                srcConstraint]
        raise GDP_Error("Constraint %s has not been transformed." 
                        % srcConstraint.name)

    def get_src_disjunction(self, xor_constraint):
        m = xor_constraint.model()
        for disjunction in m.component_data_objects(Disjunction):
            if disjunction._algebraic_constraint:
                if disjunction._algebraic_constraint() is xor_constraint:
                    return disjunction
        raise GDP_Error("It appears that %s is not an XOR or OR constraint "
                        "resulting from transforming a Disjunction."
                        % xor_constraint.name)<|MERGE_RESOLUTION|>--- conflicted
+++ resolved
@@ -35,12 +35,7 @@
 
 logger = logging.getLogger('pyomo.gdp.bigm')
 
-<<<<<<< HEAD
-# TODO: DEBUG
-from nose.tools import set_trace
-=======
 NAME_BUFFER = {}
->>>>>>> d8f42254
 
 def _to_dict(val):
     # [ESJ 09/14/2019] It doesn't seem like this can happen. Even if you
@@ -187,7 +182,6 @@
         else:
             _HACK_transform_whole_instance = False
         knownBlocks = set()
-        name_buffer = {}
         for t in targets:
             # [ESJ 08/22/2019] This can go away when we deprecate CUIDs. The
             # warning is in util, but we have to deal with the consequences here
@@ -207,15 +201,14 @@
                                 % (t.name, instance.name))
             if t.type() is Disjunction:
                 if t.parent_component() is t:
-                    self._transform_disjunction(t, bigM, name_buffer)
+                    self._transform_disjunction(t, bigM)
                 else:
-                    self._transform_disjunctionData( t, bigM, t.index(),
-                                                     name_buffer)
+                    self._transform_disjunctionData( t, bigM, t.index())
             elif t.type() in (Block, Disjunct):
                 if t.parent_component() is t:
-                    self._transform_block(t, bigM, name_buffer)
+                    self._transform_block(t, bigM)
                 else:
-                    self._transform_blockData(t, bigM, name_buffer)
+                    self._transform_blockData(t, bigM)
             else:
                 raise GDP_Error(
                     "Target %s was not a Block, Disjunct, or Disjunction. "
@@ -244,11 +237,11 @@
 
         return transBlock
 
-    def _transform_block(self, obj, bigM, name_buffer):
+    def _transform_block(self, obj, bigM):
         for i in sorted(iterkeys(obj)):
-            self._transform_blockData(obj[i], bigM, name_buffer)
-
-    def _transform_blockData(self, obj, bigM, name_buffer):
+            self._transform_blockData(obj[i], bigM)
+
+    def _transform_blockData(self, obj, bigM):
         # Transform every (active) disjunction in the block
         for disjunction in obj.component_objects(
                 Disjunction,
@@ -256,9 +249,9 @@
                 sort=SortComponents.deterministic,
                 descend_into=(Block, Disjunct),
                 descent_order=TraversalStrategy.PostfixDFS):
-            self._transform_disjunction(disjunction, bigM, name_buffer)
-
-    def _get_xor_constraint(self, disjunction, name_buffer):
+            self._transform_disjunction(disjunction, bigM)
+
+    def _get_xor_constraint(self, disjunction):
         # Put the disjunction constraint on its parent block and
         # determine whether it is an OR or XOR constraint.
 
@@ -284,37 +277,31 @@
         #    nm = '_xor' if xor else '_or'
         nm = '_xor'
         orCname = unique_component_name(
-<<<<<<< HEAD
-            parent, '_gdp_bigm_relaxation_' + 
-            disjunction.getname(fully_qualified=True,
-                                name_buffer=name_buffer) + nm)
-=======
             parent, '_gdp_bigm_relaxation_' + disjunction.getname(
                 fully_qualified=True, name_buffer=NAME_BUFFER) + nm)
->>>>>>> d8f42254
         parent.add_component(orCname, orC)
         disjunction._algebraic_constraint = weakref_ref(orC)
 
         return orC
 
-    def _transform_disjunction(self, obj, bigM, name_buffer):
+    def _transform_disjunction(self, obj, bigM):
         transBlock = self._add_transformation_block(obj.parent_block())
 
         # If this is an IndexedDisjunction, we have to create the XOR constraint
         # here because we want its index to match the disjunction. In any case,
         # we might as well.
-        xorConstraint = self._get_xor_constraint(obj, name_buffer)
+        xorConstraint = self._get_xor_constraint(obj)
 
         # relax each of the disjunctionDatas
         for i in sorted(iterkeys(obj)):
-            self._transform_disjunctionData(obj[i], bigM, i, name_buffer,
-                                            xorConstraint, transBlock)
+            self._transform_disjunctionData(obj[i], bigM, i, xorConstraint,
+                                            transBlock)
 
         # deactivate so the writers don't scream
         obj.deactivate()
 
-    def _transform_disjunctionData(self, obj, bigM, index, name_buffer,
-                                   xorConstraint=None, transBlock=None):
+    def _transform_disjunctionData(self, obj, bigM, index, xorConstraint=None,
+                                   transBlock=None):
         if not obj.active:
             return  # Do not process a deactivated disjunction 
         # We won't have these arguments if this got called straight from
@@ -323,8 +310,7 @@
         if transBlock is None:
             transBlock = self._add_transformation_block(obj.parent_block())
         if xorConstraint is None:
-            xorConstraint = self._get_xor_constraint(obj.parent_component(),
-                                                     name_buffer)
+            xorConstraint = self._get_xor_constraint(obj.parent_component())
 
         xor = obj.xor
         or_expr = 0
@@ -333,7 +319,7 @@
             raise GDP_Error("Disjunction %s is empty. This is " 
                             "likely indicative of a modeling error."  %
                             obj.getname(fully_qualified=True,
-                                        name_buffer=name_buffer))
+                                        name_buffer=NAME_BUFFER))
         for disjunct in obj.disjuncts:
             or_expr += disjunct.indicator_var
             # make suffix list. (We don't need it until we are
@@ -342,8 +328,7 @@
             # pass it down.)
             suffix_list = self._get_bigm_suffix_list(disjunct)
             # relax the disjunct
-            self._transform_disjunct(disjunct, transBlock, bigM, suffix_list,
-                                     name_buffer)
+            self._transform_disjunct(disjunct, transBlock, bigM, suffix_list)
 
         # add or (or xor) constraint
         if xor:
@@ -357,8 +342,7 @@
         # and deactivate for the writers
         obj.deactivate()
 
-    def _transform_disjunct(self, obj, transBlock, bigM, suffix_list,
-                            name_buffer):
+    def _transform_disjunct(self, obj, transBlock, bigM, suffix_list):
         # deactivated -> either we've already transformed or user deactivated
         if not obj.active:
             if obj.indicator_var.is_fixed():
@@ -403,14 +387,12 @@
         # comparing the two relaxations.
         #
         # Transform each component within this disjunct
-        self._transform_block_components(obj, obj, bigM, suffix_list,
-                                         name_buffer)
+        self._transform_block_components(obj, obj, bigM, suffix_list)
 
         # deactivate disjunct to keep the writers happy
         obj._deactivate_without_fixing_indicator()
 
-    def _transform_block_components(self, block, disjunct, bigM, suffix_list,
-                                    name_buffer):
+    def _transform_block_components(self, block, disjunct, bigM, suffix_list):
         # We first need to find any transformed disjunctions that might be here
         # because we need to move their transformation blocks up onto the parent
         # block before we transform anything else on this block 
@@ -436,8 +418,7 @@
                     "but none of its disjuncts have been transformed. "
                     "This is very strange." % (obj.name, disjunct.name))
             # move transBlock up to parent component
-            self._transfer_transBlock_data(transBlock, destinationBlock,
-                                           name_buffer)
+            self._transfer_transBlock_data(transBlock, destinationBlock)
             # delete the entire transformed disjunct container:
             del transBlock
 
@@ -464,9 +445,9 @@
             # obj is what we are transforming, we pass disjunct
             # through so that we will have access to the indicator
             # variables down the line.
-            handler(obj, disjunct, bigM, suffix_list, name_buffer)
-
-    def _transfer_transBlock_data(self, fromBlock, toBlock, name_buffer):
+            handler(obj, disjunct, bigM, suffix_list)
+
+    def _transfer_transBlock_data(self, fromBlock, toBlock):
         # We know that we have a list of transformed disjuncts on both. We need
         # to move those over. Then there might be constraints on the block also
         # (at this point only the diaggregation constraints from chull,
@@ -479,7 +460,7 @@
 
             # HACK in the meantime:
             newblock = disjunctList[len(disjunctList)]
-            self._copy_to_block(disjunctBlock, newblock, name_buffer)
+            self._copy_to_block(disjunctBlock, newblock)
 
             # update the mappings
             original = disjunctBlock._srcDisjunct()
@@ -495,20 +476,20 @@
             # (This is not going to get tested until this same process is used
             # in chull.)
             toBlock.add_component(unique_component_name(
-                cons.getname(fully_qualified=True, name_buffer=name_buffer), 
+                cons.getname(fully_qualified=True, name_buffer=NAME_BUFFER), 
                 toBlock), cons)
 
-    def _copy_to_block(self, oldblock, newblock, name_buffer):
+    def _copy_to_block(self, oldblock, newblock):
         for obj in oldblock.component_objects(Constraint):
             # [ESJ 07/18/2019] This shouldn't actually matter because we are
             # deleting the whole old block anyway, but it is to keep pyomo from
             # getting upset about the same component living on multiple blocks
             oldblock.del_component(obj)
             newblock.add_component(obj.getname(fully_qualified=True,
-                                               name_buffer=name_buffer), obj)
+                                               name_buffer=NAME_BUFFER), obj)
 
     def _warn_for_active_disjunction(self, disjunction, disjunct, bigMargs,
-                                     suffix_list, name_buffer):
+                                     suffix_list):
         # this should only have gotten called if the disjunction is active
         assert disjunction.active
         problemdisj = disjunction
@@ -522,14 +503,9 @@
 
         parentblock = problemdisj.parent_block()
         # the disjunction should only have been active if it wasn't transformed
-<<<<<<< HEAD
         assert problemdisj.algebraic_constraint is None
-=======
         _probDisjName = problemdisj.getname(
             fully_qualified=True, name_buffer=NAME_BUFFER)
-        assert (not hasattr(parentblock, "_gdp_transformation_info")) or \
-            _probDisjName not in parentblock._gdp_transformation_info
->>>>>>> d8f42254
         raise GDP_Error("Found untransformed disjunction %s in disjunct %s! "
                         "The disjunction must be transformed before the "
                         "disjunct. If you are using targets, put the "
@@ -537,7 +513,7 @@
                         % (_probDisjName, disjunct.name))
 
     def _warn_for_active_disjunct(self, innerdisjunct, outerdisjunct, bigMargs,
-                                  suffix_list, name_buffer):
+                                  suffix_list):
         assert innerdisjunct.active
         problemdisj = innerdisjunct
         if innerdisjunct.is_indexed():
@@ -557,7 +533,7 @@
                                               outerdisjunct.name))
 
     def _transform_block_on_disjunct(self, block, disjunct, bigMargs,
-                                     suffix_list, name_buffer):
+                                     suffix_list):
         # We look through everything on the component map of the block
         # and transform it just as we would if it was on the disjunct
         # directly.  (We are passing the disjunct through so that when
@@ -565,7 +541,7 @@
         # the correct indicator variable.)
         for i in sorted(iterkeys(block)):
             self._transform_block_components( block[i], disjunct, bigMargs,
-                                              suffix_list, name_buffer)
+                                              suffix_list)
 
     def _get_constraint_map_dict(self, transBlock):
         if not hasattr(transBlock, "_constraintMap"):
@@ -575,7 +551,7 @@
         return transBlock._constraintMap
 
     def _transform_constraint(self, obj, disjunct, bigMargs,
-                              suffix_list, name_buffer):
+                              suffix_list):
         # add constraint to the transformation block, we'll transform it there.
         transBlock = disjunct._transformation_block()
         constraintMap = self._get_constraint_map_dict(transBlock)
@@ -584,13 +560,8 @@
         # Though rare, it is possible to get naming conflicts here
         # since constraints from all blocks are getting moved onto the
         # same block. So we get a unique name
-<<<<<<< HEAD
-        cons_name = obj.getname(fully_qualified=True, name_buffer=name_buffer)
+        cons_name = obj.getname(fully_qualified=True, name_buffer=NAME_BUFFER)
         name = unique_component_name(transBlock, cons_name)
-=======
-        name = unique_component_name(relaxationBlock, obj.getname(
-            fully_qualified=True, name_buffer=NAME_BUFFER))
->>>>>>> d8f42254
 
         if obj.is_indexed():
             try:
@@ -621,11 +592,7 @@
                 _name = obj.getname(
                     fully_qualified=True, name_buffer=NAME_BUFFER)
                 logger.debug("GDP(BigM): The value for M for constraint %s "
-<<<<<<< HEAD
                              "from the BigM argument is %s." % (cons_name,
-=======
-                             "from the BigM argument is %s." % (_name,
->>>>>>> d8f42254
                                                                 str(M)))
 
             # if we didn't get something from args, try suffixes:
@@ -636,11 +603,7 @@
                 _name = obj.getname(
                     fully_qualified=True, name_buffer=NAME_BUFFER)
                 logger.debug("GDP(BigM): The value for M for constraint %s "
-<<<<<<< HEAD
                              "after checking suffixes is %s." % (cons_name,
-=======
-                             "after checking suffixes is %s." % (_name,
->>>>>>> d8f42254
                                                                  str(M)))
 
             if not isinstance(M, (tuple, list)):
@@ -671,11 +634,7 @@
                     fully_qualified=True, name_buffer=NAME_BUFFER)
                 logger.debug("GDP(BigM): The value for M for constraint %s "
                              "after estimating (if needed) is %s." %
-<<<<<<< HEAD
                              (cons_name, str(M)))
-=======
-                             (_name, str(M)))
->>>>>>> d8f42254
 
             # Handle indices for both SimpleConstraint and IndexedConstraint
             if i.__class__ is tuple:
