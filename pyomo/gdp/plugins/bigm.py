--- conflicted
+++ resolved
@@ -1,4 +1,3 @@
-"""Big-M Generalized Disjunctive Programming transformation module."""
 #  ___________________________________________________________________________
 #
 #  Pyomo: Python Optimization Modeling Objects
@@ -9,21 +8,6 @@
 #  This software is distributed under the 3-clause BSD License.
 #  ___________________________________________________________________________
 
-<<<<<<< HEAD
-import logging
-import textwrap
-
-from pyomo.core import (Block, Connector, Constraint, Param, Set, Suffix, Var,
-                        value)
-from pyomo.core.base import Transformation
-from pyomo.core.base.block import SortComponents, TraversalStrategy, _BlockData
-from pyomo.core.base.component import ComponentUID
-from pyomo.core.base.set_types import Any
-from pyomo.core.kernel import ComponentMap, ComponentSet
-from pyomo.gdp import Disjunct, Disjunction, GDP_Error
-from pyomo.gdp.disjunct import (IndexedDisjunction, SimpleDisjunction,
-                                _DisjunctData, _DisjunctionData)
-=======
 """Big-M Generalized Disjunctive Programming transformation module."""
 
 import logging
@@ -39,26 +23,12 @@
 from pyomo.core.base.set_types import Any
 from pyomo.core.kernel import ComponentMap, ComponentSet
 from pyomo.gdp import Disjunct, Disjunction, GDP_Error
->>>>>>> 705b2a05
 from pyomo.gdp.plugins.gdp_var_mover import HACK_GDP_Disjunct_Reclassifier
 from pyomo.repn import LinearCanonicalRepn, generate_canonical_repn
 from pyomo.util.modeling import unique_component_name
 from pyomo.util.plugin import alias
 from six import iterkeys, iteritems
 
-<<<<<<< HEAD
-logger = logging.getLogger('pyomo.gdp')
-
-
-class BigM_Transformation(Transformation):
-    """Relax disjunctive model using big-M terms.
-
-    Relaxes a disjunctive model into an algebraic model by adding Big-M terms
-    to all disjunctive constraints.
-    """
-
-    alias('gdp.bigm', doc=textwrap.fill(textwrap.dedent(__doc__.strip())))
-=======
 logger = logging.getLogger('pyomo.gdp.bigm')
 
 
@@ -137,7 +107,6 @@
             M-values found through model Suffixes or that would
             otherwise be calculated using variable domains."""
     ))
->>>>>>> 705b2a05
 
     def __init__(self):
         """Initialize transformation object."""
@@ -166,13 +135,8 @@
             block = block.parent_block()
         return suffix_list
 
-<<<<<<< HEAD
-    def _apply_to(self, instance, **kwds):
-        options = kwds.pop('options', {})
-=======
     def _apply_to(self, instance, targets=None, **kwds):
         config = self.CONFIG().set_value(kwds.pop('options', {}))
->>>>>>> 705b2a05
 
         # For now, we're not accepting options. We will let args override
         # suffixes and estimate as a last resort. More specific args/suffixes
@@ -181,33 +145,10 @@
         if 'default_bigM' in kwds:
             logger.warn("DEPRECATED: the 'default_bigM=' argument has been "
                         "replaced by 'bigM='")
-<<<<<<< HEAD
-            bigM = kwds.pop('default_bigM')
-        else:
-            bigM = None
-        bigM = kwds.pop('bigM', bigM)
-        if bigM is not None and type(bigM) is not dict:
-            if type(bigM) in (float, int, tuple, list):
-                bigM = {None: bigM}
-            else:
-                raise GDP_Error(
-                    "'bigM' argument was not a dictionary! Expected cuids as "
-                    "keys and big-m values (or tuples) as values.")
-
-        targets = kwds.pop('targets', None)
-
-        if kwds:
-            logger.warning("GDP(BigM): unrecognized keyword arguments:\n%s"
-                           % ('\n'.join(iterkeys(kwds)), ))
-        if options:
-            logger.warning("GDP(BigM): unrecognized options:\n%s"
-                           % ('\n'.join(iterkeys(options)), ))
-=======
             config.bigM = kwds.pop('default_bigM')
 
         config.set_value(kwds)
         bigM = config.bigM
->>>>>>> 705b2a05
 
         # make a transformation block to put transformed disjuncts on
         transBlockName = unique_component_name(
@@ -235,38 +176,6 @@
                     "Target %s is not a component on the instance!" % _t)
             if not t.active:
                 continue
-<<<<<<< HEAD
-            # TODO: This is compensating for Issue #185. I do need to
-            # check if something is a DisjunctData, but the other
-            # places where I am checking type I would like to only
-            # check ctype.
-            if type(t) is _DisjunctionData:
-                self._transformDisjunctionData(t, transBlock, bigM, t.index())
-            elif type(t) is _DisjunctData:
-                self._transformBlock(t, transBlock, bigM)
-            elif type(t) is _BlockData or t.type() in (Block, Disjunct):
-                self._transformBlock(t, transBlock, bigM)
-            elif t.type() is Disjunction:
-                self._transformDisjunction(t, transBlock, bigM)
-            else:
-                raise GDP_Error(
-                    "Target %s was not a Block, Disjunct, or Disjunction. "
-                    "It was of type %s and can't be transformed."
-                    % (t.name, type(t)))
-
-        # Go through our dictionary of indexed things and deactivate
-        # the containers that don't have any active guys inside of
-        # them. So the invalid component logic will tell us if we
-        # missed something getting transformed.
-        for obj in transBlock.disjContainers:
-            if obj.active:
-                for i in obj:
-                    if obj[i].active:
-                        break
-                else:
-                    obj.deactivate()
-
-=======
 
             if t.type() is Disjunction:
                 if t.parent_component() is t:
@@ -314,7 +223,6 @@
                 # deactivated directly above).
                 ActiveComponent.deactivate(obj)
 
->>>>>>> 705b2a05
         # HACK for backwards compatibility with the older GDP transformations
         #
         # Until the writers are updated to find variables on things
@@ -326,44 +234,6 @@
 
 
     def _transformBlock(self, obj, transBlock, bigM):
-<<<<<<< HEAD
-        if obj.is_indexed():
-            for i in sorted(iterkeys(obj)):
-                self._transformBlockData(obj[i], transBlock, bigM)
-        else:
-            self._transformBlockData(obj, transBlock, bigM)
-
-    def _transformBlockData(self, obj, transBlock, bigM):
-        # Transform every (active) disjunction in the block
-        for disjunction in obj.component_objects(
-                Disjunction,
-                active=True,
-                sort=SortComponents.deterministic,
-                descend_into=(Block, Disjunct),
-                descent_order=TraversalStrategy.PostfixDFS):
-            self._transformDisjunction(disjunction, transBlock, bigM)
-
-    def _declareXorConstraint(self, disjunction):
-        # Put the disjunction constraint on its parent block and
-        # determine whether it is an OR or XOR constraint.
-
-        # We never do this for just a DisjunctionData because we need
-        # to know about the index set of its parent component. So if
-        # we called this on a DisjunctionData, we did something wrong.
-        assert type(disjunction) in (SimpleDisjunction,
-                                     IndexedDisjunction)
-        parent = disjunction.parent_block()
-        if hasattr(parent, "_gdp_transformation_info"):
-            infodict = parent._gdp_transformation_info
-            if type(infodict) is not dict:
-                raise GDP_Error(
-                    "Component %s contains an attribute named "
-                    "_gdp_transformation_info. "
-                    "The transformation requires that "
-                    "it can create this attribute!" % parent.name)
-        else:
-            infodict = parent._gdp_transformation_info = {}
-=======
         for i in sorted(iterkeys(obj)):
             self._transformBlockData(obj[i], transBlock, bigM)
 
@@ -409,35 +279,11 @@
         # If the Constraint already exists, return it
         if disjunction in orConstraintMap:
             return orConstraintMap[disjunction]
->>>>>>> 705b2a05
 
         # add the XOR (or OR) constraints to parent block (with unique name)
         # It's indexed if this is an IndexedDisjunction, not otherwise
         orC = Constraint(disjunction.index_set()) if \
             disjunction.is_indexed() else Constraint()
-<<<<<<< HEAD
-        xor = disjunction.xor
-        nm = '_xor' if xor else '_or'
-        orCname = unique_component_name(parent, '_gdp_bigm_relaxation_' +
-                                        disjunction.name + nm)
-        parent.add_component(orCname, orC)
-        infodict.setdefault('disjunction_or_constraint', {})[
-            disjunction.local_name] = orC
-        return orC, xor
-
-    def _transformDisjunction(self, obj, transBlock, bigM):
-        # create the disjunction constraint and then relax each of the
-        # disjunctionDatas
-        orConstraint, xor = self._declareXorConstraint(obj)
-        if obj.is_indexed():
-            transBlock.disjContainers.add(obj)
-            for i in sorted(iterkeys(obj)):
-                self._transformDisjunctionData(obj[i], transBlock,
-                                               bigM, i, orConstraint, xor)
-        else:
-            self._transformDisjunctionData(obj, transBlock, bigM,
-                                           None, orConstraint, xor)
-=======
         # The name used to indicate if thee were OR or XOR disjunctions,
         # however now that Disjunctions ae allowed to mix the state we
         # can no longer make that distinction in the name.
@@ -453,43 +299,16 @@
         # relax each of the disjunctionDatas
         for i in sorted(iterkeys(obj)):
             self._transformDisjunctionData(obj[i], transBlock, bigM, i)
->>>>>>> 705b2a05
 
         # deactivate so we know we relaxed
         obj.deactivate()
 
-<<<<<<< HEAD
-    def _transformDisjunctionData(self, obj, transBlock, bigM,
-                                  index, orConstraint=None, xor=None):
-        parent_component = obj.parent_component()
-        if xor is None:
-            # If the orConstraint is already on the block fetch it.
-            # Otherwise call _declareXorConstraint.
-            parent_block = obj.parent_block()
-            if hasattr(parent_block, "_gdp_transformation_info"):
-                infodict = parent_block._gdp_transformation_info
-                if type(infodict) is dict and \
-                        'disjunction_or_constraint' in infodict:
-                    orConsDict = parent_block._gdp_transformation_info[
-                        'disjunction_or_constraint']
-                    if parent_component.local_name in orConsDict:
-                        # if the orConstraint has already been declared,
-                        # we fetch it and get the value of xor from the
-                        # parent.
-                        orConstraint = orConsDict[parent_component.local_name]
-                        xor = parent_component.xor
-            if xor is None:
-                # orConstraint wasn't already declared, so we declare it
-                orConstraint, xor = self._declareXorConstraint(
-                    obj.parent_component())
-=======
     def _transformDisjunctionData(self, obj, transBlock, bigM, index):
         parent_component = obj.parent_component()
         transBlock.disjContainers.add(parent_component)
         orConstraint = self._getXorConstraint(parent_component)
 
         xor = obj.xor
->>>>>>> 705b2a05
         or_expr = 0
         for disjunct in obj.disjuncts:
             or_expr += disjunct.indicator_var
@@ -516,22 +335,6 @@
             if type(infodict) is not dict:
                 raise GDP_Error(
                     "Disjunct %s contains an attribute named "
-<<<<<<< HEAD
-                    "_gdp_transformation_info. "
-                    "The transformation requires that "
-                    "it can create this attribute!" % obj.name)
-        else:
-            infodict = {}
-        # deactivated -> either we've already transformed or user deactivated
-        if not obj.active:
-            if not infodict.get('relaxed', False):
-                # If it hasn't been relaxed, user deactivated it and so we
-                # fix ind var to 0 and be done. If it has been relaxed, we will
-                # check if it was bigm that did it, and if not, we will apply
-                # bigm.
-                obj.indicator_var.fix(0)
-                return
-=======
                     "_gdp_transformation_info. The transformation requires "
                     "that it can create this attribute!" % obj.name)
         else:
@@ -556,7 +359,6 @@
                     "appear to have been relaxed. This makes no sense."
                     % ( obj.name, ))
 
->>>>>>> 705b2a05
         if 'bigm' in infodict:
             # we've transformed it (with BigM), so don't do it again.
             return
@@ -565,15 +367,6 @@
         # block
         relaxedDisjuncts = transBlock.relaxedDisjuncts
         relaxationBlock = relaxedDisjuncts[len(relaxedDisjuncts)]
-<<<<<<< HEAD
-        # TODO: trans info should be a class that implements __getstate and
-        # __setstate (for pickling)
-        relaxationBlock._gdp_transformation_info = {'src': obj}
-
-        # add reference to transformation block on original disjunct
-        assert 'bigm' not in infodict
-        infodict['bigm'] = relaxationBlock
-=======
         relaxationBlock._gdp_transformation_info = {
             'src': obj,
             'srcConstraints': ComponentMap(),
@@ -585,7 +378,6 @@
             'relaxationBlock': relaxationBlock,
             'relaxedConstraints': ComponentMap()
         }
->>>>>>> 705b2a05
 
         # if this is a disjunctData from an indexed disjunct, we are
         # going to want to check at the end that the container is
@@ -597,18 +389,6 @@
             transBlock.disjContainers.add(disjParent)
 
         # Transform each component within this disjunct
-<<<<<<< HEAD
-        self._transform_block_components(obj, obj, relaxationBlock,
-                                         bigM, infodict, suffix_list)
-
-        # deactivate disjunct so we know we've relaxed it
-        obj.deactivate()
-        infodict['relaxed'] = True
-        obj._gdp_transformation_info = infodict
-
-    def _transform_block_components(self, block, disjunct, relaxedBlock,
-                                    bigM, infodict, suffix_list):
-=======
         self._transform_block_components(obj, obj, infodict, bigM, suffix_list)
 
         # deactivate disjunct so we know we've relaxed it
@@ -617,7 +397,6 @@
 
     def _transform_block_components(self, block, disjunct, infodict,
                                     bigM, suffix_list):
->>>>>>> 705b2a05
         # Look through the component map of block and transform
         # everything we have a handler for. Yell if we don't know how
         # to handle it.
@@ -634,17 +413,10 @@
             # obj is what we are transforming, we pass disjunct
             # through so that we will have access to the indicator
             # variables down the line.
-<<<<<<< HEAD
-            handler(obj, disjunct, relaxedBlock, bigM, infodict, suffix_list)
-
-    def _warn_for_active_disjunction(self, disjunction, disjunct, relaxedBlock,
-                                     bigMargs, infodict, suffix_list):
-=======
             handler(obj, disjunct, infodict, bigM, suffix_list)
 
     def _warn_for_active_disjunction(self, disjunction, disjunct, infodict,
                                      bigMargs, suffix_list):
->>>>>>> 705b2a05
         # this should only have gotten called if the disjunction is active
         assert disjunction.active
         problemdisj = disjunction
@@ -671,12 +443,7 @@
                         % (problemdisj.name, disjunct.name))
 
     def _warn_for_active_disjunct(self, innerdisjunct, outerdisjunct,
-<<<<<<< HEAD
-                                  relaxedBlock, bigMargs,
-                                  infodict, suffix_list):
-=======
                                   infodict, bigMargs, suffix_list):
->>>>>>> 705b2a05
         assert innerdisjunct.active
         problemdisj = innerdisjunct
         if innerdisjunct.is_indexed():
@@ -688,12 +455,8 @@
             # None of the _DisjunctDatas were actually active, so we
             # are fine and we can deactivate the container.
             else:
-<<<<<<< HEAD
-                innerdisjunct.deactivate()
-=======
                 # HACK: See above about _deactivate_without_fixing_indicator
                 ActiveComponent.deactivate(innerdisjunct)
->>>>>>> 705b2a05
                 return
         raise GDP_Error("Found active disjunct {0} in disjunct {1}! "
                         "Either {0} "
@@ -704,27 +467,13 @@
                         "transformed.".format(problemdisj.name,
                                               outerdisjunct.name))
 
-<<<<<<< HEAD
-    def _transform_block_on_disjunct(self, block, disjunct, relaxationBlock,
-                                     bigMargs, infodict, suffix_list):
-=======
     def _transform_block_on_disjunct(self, block, disjunct, infodict,
                                      bigMargs, suffix_list):
->>>>>>> 705b2a05
         # We look through everything on the component map of the block
         # and transform it just as we would if it was on the disjunct
         # directly.  (We are passing the disjunct through so that when
         # we find constraints, _xform_constraint will have access to
         # the correct indicator variable.
-<<<<<<< HEAD
-        self._transform_block_components(block, disjunct, relaxationBlock,
-                                         bigMargs, infodict, suffix_list)
-
-    def _xform_constraint(self, obj, disjunct, relaxationBlock,
-                          bigMargs, infodict, suffix_list):
-        # add constraint to the transformation block, we'll transform it there.
-
-=======
         self._transform_block_components(
             block, disjunct, infodict, bigMargs, suffix_list)
 
@@ -733,7 +482,6 @@
         # add constraint to the transformation block, we'll transform it there.
 
         relaxationBlock = infodict['bigm']['relaxationBlock']
->>>>>>> 705b2a05
         transBlock = relaxationBlock.parent_block()
         # Though rare, it is possible to get naming conflicts here
         # since constraints from all blocks are getting moved onto the
@@ -741,9 +489,6 @@
         name = unique_component_name(relaxationBlock, obj.name)
 
         if obj.is_indexed():
-<<<<<<< HEAD
-            newConstraint = Constraint(obj.index_set(), transBlock.lbub)
-=======
             try:
                 newConstraint = Constraint(obj.index_set(), transBlock.lbub)
             except TypeError:
@@ -751,28 +496,17 @@
                 # non-concrete set (like an Any).  We will give up on
                 # strict index verification and just blindly proceed.
                 newConstraint = Constraint(Any)
->>>>>>> 705b2a05
         else:
             newConstraint = Constraint(transBlock.lbub)
         relaxationBlock.add_component(name, newConstraint)
         # add mapping of original constraint to transformed constraint
         # in transformation info dictionary
-<<<<<<< HEAD
-        infodict.setdefault('relaxedConstraints', ComponentMap())[
-            obj] = newConstraint
-        # add mapping of transformed constraint back to original constraint (we
-        # know that the info dict is already created because this only got
-        # called if we were transforming a disjunct...)
-        relaxationBlock._gdp_transformation_info.setdefault(
-            'srcConstraints', ComponentMap())[newConstraint] = obj
-=======
         infodict['bigm']['relaxedConstraints'][obj] = newConstraint
         # add mapping of transformed constraint back to original constraint (we
         # know that the info dict is already created because this only got
         # called if we were transforming a disjunct...)
         relaxationBlock._gdp_transformation_info['srcConstraints'][
             newConstraint] = obj
->>>>>>> 705b2a05
 
         for i in sorted(iterkeys(obj)):
             c = obj[i]
@@ -802,9 +536,6 @@
                 if M is None:
                     M = (None, None)
                 else:
-<<<<<<< HEAD
-                    M = (-M, M)
-=======
                     try:
                         M = (-M, M)
                     except:
@@ -812,7 +543,6 @@
                                      "to (-M,M).  Is %s not a numeric type?"
                                      % (M, type(M)))
                         raise
->>>>>>> 705b2a05
             if len(M) != 2:
                 raise GDP_Error("Big-M %s for constraint %s is not of "
                                 "length two. "
@@ -820,18 +550,10 @@
                                 "tuple or list of length two for M."
                                 % (str(M), name))
 
-<<<<<<< HEAD
-            M = list(M)
-            if c.lower is not None and M[0] is None:
-                M[0] = self._estimate_M(c.body, name)[0] - c.lower
-            if c.upper is not None and M[1] is None:
-                M[1] = self._estimate_M(c.body, name)[1] - c.upper
-=======
             if c.lower is not None and M[0] is None:
                 M = (self._estimate_M(c.body, name)[0] - c.lower, M[1])
             if c.upper is not None and M[1] is None:
                 M = (M[0], self._estimate_M(c.body, name)[1] - c.upper)
->>>>>>> 705b2a05
 
             if __debug__ and logger.isEnabledFor(logging.DEBUG):
                 logger.debug("GDP(BigM): The value for M for constraint %s "
@@ -863,21 +585,6 @@
                 newConstraint.add(i_ub, c.body - M_expr <= c.upper)
 
     def _get_M_from_args(self, constraint, bigMargs):
-<<<<<<< HEAD
-        M = None
-        # check args: we only have to look for constraint, constraintdata, and
-        # None
-        if bigMargs is not None:
-            cuid = ComponentUID(constraint)
-            parentcuid = ComponentUID(constraint.parent_component())
-            if cuid in bigMargs:
-                M = bigMargs[cuid]
-            elif parentcuid in bigMargs:
-                M = bigMargs[parentcuid]
-            elif None in bigMargs:
-                M = bigMargs[None]
-        return M
-=======
         # check args: we only have to look for constraint, constraintdata, and
         # None
         if bigMargs is None:
@@ -892,7 +599,6 @@
         elif None in bigMargs:
             return bigMargs[None]
         return None
->>>>>>> 705b2a05
 
     def _get_M_from_suffixes(self, constraint, suffix_list):
         M = None
