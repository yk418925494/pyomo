--- conflicted
+++ resolved
@@ -10,24 +10,6 @@
 
 import logging
 import sys
-<<<<<<< HEAD
-from six import iteritems
-from weakref import ref as weakref_ref
-
-#from pyomo.core import *
-from pyomo.util.modeling import unique_component_name
-from pyomo.util.timing import ConstructionTimer
-from pyomo.core import register_component, Binary, Block, Var, Constraint, Any
-from pyomo.core.base.component import ( ActiveComponentData, )
-from pyomo.core.base.block import _BlockData
-from pyomo.core.base.misc import apply_indexed_rule
-from pyomo.core.base.indexed_component import ActiveIndexedComponent
-
-logger = logging.getLogger('pyomo.gdp')
-
-_rule_returned_none_error = """Disjunction '%s': rule returned None.
-
-=======
 from six import iteritems, itervalues
 from weakref import ref as weakref_ref
 
@@ -46,7 +28,6 @@
 
 _rule_returned_none_error = """Disjunction '%s': rule returned None.
 
->>>>>>> 705b2a05
 Disjunction rules must return an iterable containing Disjuncts or
 individual expressions, or Disjunction.Skip.  The most common cause of
 this error is forgetting to include the "return" statement at the end of
@@ -91,20 +72,13 @@
 
 class _DisjunctData(_BlockData):
 
-<<<<<<< HEAD
-    def __init__(self, owner):
-        _BlockData.__init__(self, owner)
-=======
     def __init__(self, component):
         _BlockData.__init__(self, component)
->>>>>>> 705b2a05
         self.indicator_var = Var(within=Binary)
 
     def pprint(self, ostream=None, verbose=False, prefix=""):
         _BlockData.pprint(self, ostream=ostream, verbose=verbose, prefix=prefix)
 
-<<<<<<< HEAD
-=======
     def set_value(self, val):
         _indicator_var = self.indicator_var
         # Remove everything
@@ -137,7 +111,6 @@
 
     def _activate_without_unfixing_indicator(self):
         super(_DisjunctData, self).activate()
->>>>>>> 705b2a05
 
 class Disjunct(Block):
 
@@ -209,11 +182,7 @@
 
 
 class _DisjunctionData(ActiveComponentData):
-<<<<<<< HEAD
-    __slots__ = ('disjuncts',)
-=======
     __slots__ = ('disjuncts','xor')
->>>>>>> 705b2a05
     _NoArgument = (0,)
 
     def __init__(self, component=None):
@@ -227,10 +196,7 @@
                           else None
         self._active = True
         self.disjuncts = []
-<<<<<<< HEAD
-=======
         self.xor = True
->>>>>>> 705b2a05
 
     def __getstate__(self):
         """
@@ -242,12 +208,6 @@
         return result
 
     def set_value(self, expr):
-<<<<<<< HEAD
-        return self._set_value_impl(expr)
-
-    def _set_value_impl(self, expr, idx=_NoArgument):
-=======
->>>>>>> 705b2a05
         for e in expr:
             # The user gave us a proper Disjunct block
             if isinstance(e, _DisjunctData):
@@ -284,10 +244,7 @@
 
 class Disjunction(ActiveIndexedComponent):
     Skip = (0,)
-<<<<<<< HEAD
-=======
     _ComponentDataClass = _DisjunctionData
->>>>>>> 705b2a05
 
     def __new__(cls, *args, **kwds):
         if cls != Disjunction:
@@ -300,11 +257,7 @@
     def __init__(self, *args, **kwargs):
         self._init_rule = kwargs.pop('rule', None)
         self._init_expr = kwargs.pop('expr', None)
-<<<<<<< HEAD
-        self.xor = kwargs.pop('xor', True)
-=======
         self._init_xor = _Initializer.process(kwargs.pop('xor', True))
->>>>>>> 705b2a05
         self._autodisjuncts = None
         kwargs.setdefault('ctype', Disjunction)
         super(Disjunction, self).__init__(*args, **kwargs)
@@ -313,71 +266,6 @@
             raise ValueError(
                 "Cannot specify both rule= and expr= for Disjunction %s"
                 % ( self.name, ))
-<<<<<<< HEAD
-
-    def construct(self, data=None):
-        # TODO John did something weird with logging
-        # if __debug__ and logger.isEnabledFor(logging.DEBUG):
-        #     logger.debug("Constructing disjunction %s"
-        #                  % (self.name))
-        if self._constructed:
-            return
-        timer = ConstructionTimer(self)
-        self._constructed=True
-
-        _self_parent = self.parent_block()
-        if not self.is_indexed():
-            if self._init_rule is not None:
-                expr = self._init_rule(_self_parent)
-            else:
-                expr = self._init_expr
-            if expr is None:
-                raise ValueError( _rule_returned_none_error % (self.name,) )
-            if expr is Disjunction.Skip:
-                timer.report()
-                return
-            self._data[None] = self
-            self._set_value_impl( expr, None )
-        else:
-            if self._init_expr is not None:
-                raise IndexError(
-                    "Disjunction '%s': Cannot initialize multiple indices "
-                    "of a disjunction with a single disjunction list" %
-                    (self.name,) )
-            _init_rule = self._init_rule
-            for ndx in self._index:
-                try:
-                    expr = apply_indexed_rule(self,
-                                             _init_rule,
-                                             _self_parent,
-                                             ndx)
-                except Exception:
-                    err = sys.exc_info()[1]
-                    logger.error(
-                        "Rule failed when generating expression for "
-                        "disjunction %s with index %s:\n%s: %s"
-                        % (self.name,
-                           str(ndx),
-                           type(err).__name__,
-                           err))
-                    raise
-                if expr is None:
-                    _name = "%s[%s]" % (self.name, str(idx))
-                    raise ValueError( _rule_returned_none_error % (_name,) )
-                if expr is Disjunction.Skip:
-                    continue
-                self[ndx]._set_value_impl(expr, ndx)
-        timer.report()
-
-    #
-    # This method must be defined on subclasses of IndexedComponent
-    #
-    def _default(self, idx):
-        """Returns the default component data value."""
-        data = self._data[idx] = _DisjunctionData(component=self)
-        return data
-
-=======
 
     #
     # TODO: Ideally we would not override these methods and instead add
@@ -425,9 +313,10 @@
                 self._data[key].xor = bool(value(val[key]))
 
     def construct(self, data=None):
-        if __debug__ and logger.isEnabledFor(logging.DEBUG):
-            logger.debug("Constructing disjunction %s"
-                         % (self.name))
+        # TODO John did something weird with logging
+        # if __debug__ and logger.isEnabledFor(logging.DEBUG):
+        #     logger.debug("Constructing disjunction %s"
+        #                  % (self.name))
         if self._constructed:
             return
         timer = ConstructionTimer(self)
@@ -480,7 +369,6 @@
                     continue
                 self._setitem_when_not_present(ndx, expr)
         timer.report()
->>>>>>> 705b2a05
 
     def _pprint(self):
         """
@@ -489,20 +377,11 @@
         return (
             [("Size", len(self)),
              ("Index", self._index if self.is_indexed() else None),
-<<<<<<< HEAD
-             ("XOR", self.xor),
-             ("Active", self.active),
-             ],
-            iteritems(self),
-            ( "Disjuncts", "Active" ),
-            lambda k, v: [ [x.name for x in v.disjuncts], v.active, ]
-=======
              ("Active", self.active),
              ],
             iteritems(self),
             ( "Disjuncts", "Active", "XOR" ),
             lambda k, v: [ [x.name for x in v.disjuncts], v.active, v.xor]
->>>>>>> 705b2a05
             )
 
 
@@ -525,17 +404,6 @@
 
     def set_value(self, expr):
         """Set the expression on this disjunction."""
-<<<<<<< HEAD
-        if self._constructed:
-            if len(self._data) == 0:
-                self._data[None] = self
-            return _set_value_impl(self, expr, None)
-        raise ValueError(
-            "Setting the value of disjunction '%s' "
-            "before the Disjunction has been constructed (there "
-            "is currently no object to set)."
-            % (self.name))
-=======
         if not self._constructed:
             raise ValueError(
                 "Setting the value of disjunction '%s' "
@@ -549,7 +417,6 @@
             del self[None]
             return None
         return super(SimpleDisjunction, self).set_value(expr)
->>>>>>> 705b2a05
 
 class IndexedDisjunction(Disjunction):
     pass
