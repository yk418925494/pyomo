--- conflicted
+++ resolved
@@ -148,13 +148,8 @@
         self.pyomo( join(exdir,'jobshop.py'), join(exdir,'jobshop-small.dat'),
                     preprocess='bigm' )
         # ESJ: TODO: Right now the indicator variables have names they won't
-<<<<<<< HEAD
-        # have when they don't have to be reclassified. So I think this LP file will
-        # need to change again.
-=======
         # have when they don't have to be reclassified. So I think this LP file
         # will need to change again.
->>>>>>> 705b2a05
         self.check( 'jobshop_small', 'bigm' )
 
     def test_bigm_jobshop_large(self):
@@ -188,10 +183,7 @@
                     preprocess='chull')
         self.check( 'jobshop_large', 'chull' )
 
-<<<<<<< HEAD
-=======
     @unittest.skip("cutting plane LP file tests are too fragile")
->>>>>>> 705b2a05
     @unittest.skipIf('gurobi' not in solvers, 'Gurobi solver not available')
     def test_cuttingplane_jobshop_small(self):
         self.problem='test_cuttingplane_jobshop_small'
@@ -199,10 +191,7 @@
                     preprocess='cuttingplane')
         self.check( 'jobshop_small', 'cuttingplane' )
 
-<<<<<<< HEAD
-=======
     @unittest.skip("cutting plane LP file tests are too fragile")
->>>>>>> 705b2a05
     @unittest.skipIf('gurobi' not in solvers, 'Gurobi solver not available')
     def test_cuttingplane_jobshop_large(self):
         self.problem='test_cuttingplane_jobshop_large'
