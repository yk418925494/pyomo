--- conflicted
+++ resolved
@@ -14,7 +14,6 @@
 
 import logging
 import itertools
-from pyutilib.math import infinity
 
 import pyomo.util.plugin
 from pyomo.opt import ProblemFormat
@@ -26,12 +25,15 @@
                              BooleanSet, Constraint,
                              IntegerSet, Objective,
                              Var, Param)
-from pyomo.core.base.numvalue import is_fixed, value
+from pyomo.core.base.numvalue import is_fixed, value, as_numeric
 from pyomo.core.base.set_types import *
 #CLH: EXPORT suffixes "constraint_types" and "branching_priorities"
 #     pass their respective information to the .bar file
-from pyomo.core.base.suffix import active_export_suffix_generator
+import pyomo.core.base.suffix
 from pyomo.repn import LinearCanonicalRepn
+import pyomo.core.kernel.component_suffix
+from pyomo.core.kernel.component_block import IBlockStorage
+
 
 from six import iteritems, StringIO, iterkeys
 from six.moves import xrange
@@ -52,14 +54,6 @@
 #       numbers. This does get used in this writer
 #       but not for numbers appearing in the objective
 #       or constraints (which are written from to_string)
-
-# TODO: The variables section needs to be written after the
-#       objectives and constraint expressions have been
-#       queried. We only want to include the variables that
-#       were actually used. This affects the .stale flag on
-#       variables when loading results.
-
-# TODO: Add support for output_fixed_variable_bounds
 
 class ProblemWriter_bar(AbstractProblemWriter):
 
@@ -91,127 +85,34 @@
             return value(exp)
         raise ValueError("non-fixed bound: " + str(exp))
 
-    def __call__(self,
-                 model,
-                 output_filename,
-                 solver_capability,
-                 io_options):
-
-        # Make sure not to modify the user's dictionary, they may be
-        # reusing it outside of this call
-        io_options = dict(io_options)
-
-        # NOTE: io_options is a simple dictionary of keyword-value
-        #       pairs specific to this writer.
-        symbolic_solver_labels = \
-            io_options.pop("symbolic_solver_labels", False)
-        labeler = io_options.pop("labeler", None)
-
-        # How much effort do we want to put into ensuring the
-        # LP file is written deterministically for a Pyomo model:
-        #    0 : None
-        #    1 : sort keys of indexed components (default)
-        #    2 : sort keys AND sort names (over declaration order)
-        file_determinism = io_options.pop("file_determinism", 1)
-
-        sorter = SortComponents.unsorted
-        if file_determinism >= 1:
-            sorter = sorter | SortComponents.indices
-            if file_determinism >= 2:
-                sorter = sorter | SortComponents.alphabetical
-
-        # TODO
-        #output_fixed_variable_bounds = \
-        #    io_options.pop("output_fixed_variable_bounds", False)
-
-        # Skip writing constraints whose body section is fixed (i.e.,
-        # no variables)
-        skip_trivial_constraints = \
-            io_options.pop("skip_trivial_constraints", False)
-
-        # Note: Baron does not allow specification of runtime
-        #       option outside of this file, so we add support
-        #       for them here
-        solver_options = io_options.pop("solver_options", {})
-
-        if len(io_options):
-            raise ValueError(
-                "ProblemWriter_baron_writer passed unrecognized io_options:\n\t" +
-                "\n\t".join("%s = %s" % (k,v) for k,v in iteritems(io_options)))
-
-        if symbolic_solver_labels and (labeler is not None):
-            raise ValueError("Baron problem writer: Using both the "
-                             "'symbolic_solver_labels' and 'labeler' "
-                             "I/O options is forbidden")
-
-        if output_filename is None:
-            output_filename = model.name + ".bar"
-
-        output_file=open(output_filename, "w")
-
-        # Process the options. Rely on baron to catch
-        # and reset bad option values
-        output_file.write("OPTIONS {\n")
-        summary_found = False
-        if len(solver_options):
-            for key, val in iteritems(solver_options):
-                if (key.lower() == 'summary'):
-                    summary_found = True
-                if key.endswith("Name"):
-                    output_file.write(key+": \""+str(val)+"\";\n")
-                else:
-                    output_file.write(key+": "+str(val)+";\n")
-        if not summary_found:
-            # The 'summary option is defaulted to 0, so that no
-            # summary file is generated in the directory where the
-            # user calls baron. Check if a user explicitly asked for
-            # a summary file.
-            output_file.write("Summary: 0;\n")
-        output_file.write("}\n\n")
-
-        if symbolic_solver_labels:
-            labeler = AlphaNumericTextLabeler()
-        elif labeler is None:
-            labeler = NumericLabeler('x')
-
-        symbol_map = SymbolMap()
-        sm_bySymbol = symbol_map.bySymbol
+    def _write_equations_section(self,
+                                 model,
+                                 output_file,
+                                 all_blocks_list,
+                                 active_components_data_var,
+                                 symbol_map,
+                                 labeler,
+                                 create_symbol_func,
+                                 create_symbols_func,
+                                 alias_symbol_func,
+                                 object_symbol_dictionary,
+                                 output_fixed_variable_bounds,
+                                 skip_trivial_constraints,
+                                 sorter):
+
         referenced_variable_ids = set()
-
-        #cache frequently called functions
-        create_symbol_func = SymbolMap.createSymbol
-        create_symbols_func = SymbolMap.createSymbols
-        alias_symbol_func = SymbolMap.alias
-
-        # Cache the list of model blocks so we don't have to call
-        # model.block_data_objects() many many times, which is slow
-        # for indexed blocks
-        all_blocks_list = list(model.block_data_objects(active=True,
-                                                        sort=sorter,
-                                                        descend_into=True))
-        active_components_data_var = {}
-        for block in all_blocks_list:
-            tmp = active_components_data_var[id(block)] = \
-                  list(obj for obj in block.component_data_objects(Var,
-                                                                   active=True,
-                                                                   sort=sorter,
-                                                                   descend_into=False))
-            create_symbols_func(symbol_map, tmp, labeler)
-
-            # GAH: Not sure this is necessary, and also it would break for
-            #      non-mutable indexed params so I am commenting out for now.
-            #for param_data in active_components_data(block, Param, sort=sorter):
-                #instead of checking if param_data._mutable:
-                #if not param_data.is_constant():
-                #    create_symbol_func(symbol_map, param_data, labeler)
-
-        symbol_map_variable_ids = set(symbol_map.byObject.keys())
-        object_symbol_dictionary = symbol_map.byObject
 
         def _skip_trivial(constraint_data):
             if skip_trivial_constraints:
-                if isinstance(constraint_data, LinearCanonicalRepn):
-                    if constraint_data.variables is None:
+                if constraint_data._linear_canonical_form:
+                    repn = constraint_data.canonical_form()
+                    if (repn.variables is None) or \
+                       (len(repn.variables) == 0):
+                        return True
+                elif isinstance(constraint_data, LinearCanonicalRepn):
+                    repn = constraint_data
+                    if (repn.variables is None) or \
+                       (len(repn.variables) == 0):
                         return True
                 else:
                     if constraint_data.body.polynomial_degree() == 0:
@@ -221,12 +122,21 @@
         #
         # Check for active suffixes to export
         #
+        if isinstance(model, IBlockStorage):
+            suffix_gen = lambda b: pyomo.core.kernel.component_suffix.\
+                         export_suffix_generator(b,
+                                                 active=True,
+                                                 return_key=True,
+                                                 descend_into=False)
+        else:
+            suffix_gen = lambda b: pyomo.core.base.suffix.\
+                         active_export_suffix_generator(b)
         r_o_eqns = []
         c_eqns = []
         l_eqns = []
         branching_priorities_suffixes = []
         for block in all_blocks_list:
-            for name, suffix in active_export_suffix_generator(block):
+            for name, suffix in suffix_gen(block):
                 if name == 'branching_priorities':
                     branching_priorities_suffixes.append(suffix)
                 elif name == 'constraint_types':
@@ -266,132 +176,6 @@
         #        object_symbol_dictionary[key] = label.replace(')','__')
 
         #
-        # BINARY_VARIABLES, INTEGER_VARIABLES, POSITIVE_VARIABLES, VARIABLES
-        #
-
-        BinVars = []
-        IntVars = []
-        PosVars = []
-        Vars = []
-        for block in all_blocks_list:
-            for var_data in active_components_data_var[id(block)]:
-
-                if isinstance(var_data.domain, BooleanSet):
-                    TypeList = BinVars
-                elif isinstance(var_data.domain, IntegerSet):
-                    TypeList = IntVars
-                elif isinstance(var_data.domain, RealSet) and \
-                     (var_data.lb is not None) and \
-                     (var_data.lb >= 0):
-                    TypeList = PosVars
-                else:
-                    TypeList = Vars
-
-                var_name = object_symbol_dictionary[id(var_data)]
-                #if len(var_name) > 15:
-                #    logger.warning(
-                #        "Variable symbol '%s' for variable %s exceeds maximum "
-                #        "character limit for BARON. Solver may fail"
-                #        % (var_name, var_data.name))
-
-                TypeList.append(var_name)
-
-        if len(BinVars) > 0:
-            output_file.write('BINARY_VARIABLES ')
-            for var_name in BinVars[:-1]:
-                output_file.write(str(var_name)+', ')
-            output_file.write(str(BinVars[-1])+';\n\n')
-        if len(IntVars) > 0:
-            output_file.write('INTEGER_VARIABLES ')
-            for var_name in IntVars[:-1]:
-                output_file.write(str(var_name)+', ')
-            output_file.write(str(IntVars[-1])+';\n\n')
-
-        output_file.write('POSITIVE_VARIABLES ')
-        output_file.write('ONE_VAR_CONST__')
-        for var_name in PosVars:
-            output_file.write(', '+str(var_name))
-        output_file.write(';\n\n')
-
-        if len(Vars) > 0:
-            output_file.write('VARIABLES ')
-            for var_name in Vars[:-1]:
-                output_file.write(str(var_name)+', ')
-            output_file.write(str(Vars[-1])+';\n\n')
-
-        #
-        # LOWER_BOUNDS
-        #
-
-        LowerBoundHeader = False
-        for block in all_blocks_list:
-            for var_data in active_components_data_var[id(block)]:
-                if var_data.fixed:
-                    var_data_lb = var_data.value
-                else:
-                    var_data_lb = var_data.lb
-                    if var_data_lb == -infinity:
-                        var_data_lb = None
-
-                if var_data_lb is not None:
-                    if LowerBoundHeader is False:
-                        output_file.write("LOWER_BOUNDS{\n")
-                        LowerBoundHeader = True
-                    name_to_output = object_symbol_dictionary[id(var_data)]
-                    lb_string_template = '%s: %'+self._precision_string+';\n'
-                    output_file.write(lb_string_template
-                                      % (name_to_output, var_data_lb))
-
-        if LowerBoundHeader:
-            output_file.write("}\n\n")
-
-        #
-        # UPPER_BOUNDS
-        #
-
-        UpperBoundHeader = False
-        for block in all_blocks_list:
-            for var_data in active_components_data_var[id(block)]:
-                if var_data.fixed:
-                    var_data_ub = var_data.value
-                else:
-                    var_data_ub = var_data.ub
-                    if var_data_ub == infinity:
-                        var_data_ub = None
-
-                if var_data_ub is not None:
-                    if UpperBoundHeader is False:
-                        output_file.write("UPPER_BOUNDS{\n")
-                        UpperBoundHeader = True
-                    name_to_output = object_symbol_dictionary[id(var_data)]
-                    ub_string_template = '%s: %'+self._precision_string+';\n'
-                    output_file.write(ub_string_template
-                                      % (name_to_output, var_data_ub))
-
-        if UpperBoundHeader:
-            output_file.write("}\n\n")
-
-        #
-        # BRANCHING_PRIORITIES
-        #
-
-        # Specifyig priorities requires that the pyomo model has established an
-        # EXTERNAL, float suffix called 'branching_priorities' on the model
-        # object, indexed by the relevant variable
-        BranchingPriorityHeader = False
-        for suffix in branching_priorities_suffixes:
-            for var_data, priority in iteritems(suffix):
-                if priority is not None:
-                    if not BranchingPriorityHeader:
-                        output_file.write('BRANCHING_PRIORITIES{\n')
-                        BranchingPriorityHeader = True
-                    name_to_output = object_symbol_dictionary[id(var_data)]
-                    output_file.write(name_to_output+': '+str(priority)+';\n')
-
-        if BranchingPriorityHeader:
-            output_file.write("}\n\n")
-
-        #
         # EQUATIONS
         #
 
@@ -419,6 +203,12 @@
                                                                 sort=sorter,
                                                                 descend_into=False):
 
+
+                if (not constraint_data.has_lb()) and \
+                   (not constraint_data.has_ub()):
+                    assert not constraint_data.equality
+                    continue # non-binding, so skip
+
                 if (not _skip_trivial(constraint_data)) and \
                    (constraint_data not in non_standard_eqns):
 
@@ -490,6 +280,26 @@
         # Example: ' x[1] ' -> ' x3 '
         #FIXME: 7/18/14 CLH: This may cause mistakes if spaces in
         #                    variable names are allowed
+        if isinstance(model, IBlockStorage):
+            mutable_param_gen = lambda b: \
+                                b.components(ctype=Param,
+                                             descend_into=False)
+        else:
+            def mutable_param_gen(b):
+                for param in block.component_objects(Param):
+                    if param._mutable and param.is_indexed():
+                        param_data_iter = \
+                            (param_data for index, param_data
+                             in iteritems(param))
+                    elif not param.is_indexed():
+                        param_data_iter = iter([param])
+                    else:
+                        param_data_iter = iter([])
+
+                    for param_data in param_data_iter:
+                        yield param_data
+
+        vstring_to_var_dict = {}
         vstring_to_bar_dict = {}
         pstring_to_bar_dict = {}
         for block in all_blocks_list:
@@ -498,27 +308,24 @@
                 variable_stream = StringIO()
                 var_data.to_string(ostream=variable_stream, verbose=False)
                 variable_string = variable_stream.getvalue()
-
                 variable_string = ' '+variable_string+' '
-                vstring_to_bar_dict[variable_string] = \
-                    ' '+object_symbol_dictionary[id(var_data)]+' '
-
-            for param in block.component_objects(Param, active=True):
-                if param._mutable and param.is_indexed():
-                    param_data_iter = \
-                        (param_data for index, param_data in iteritems(param))
-                elif not param.is_indexed():
-                    param_data_iter = iter([param])
-                else:
-                    param_data_iter = iter([])
-
-                for param_data in param_data_iter:
-                    param_stream = StringIO()
-                    param_data.to_string(ostream=param_stream, verbose=False)
-                    param_string = param_stream.getvalue()
-
-                    param_string = ' '+param_string+' '
-                    pstring_to_bar_dict[param_string] = ' '+str(param_data())+' '
+                vstring_to_var_dict[variable_string] = var_data
+                if output_fixed_variable_bounds or (not var_data.fixed):
+                    vstring_to_bar_dict[variable_string] = \
+                        ' '+object_symbol_dictionary[id(var_data)]+' '
+                else:
+                    assert var_data.value is not None
+                    vstring_to_bar_dict[variable_string] = \
+                        (' %.17r ' % (var_data.value))
+
+            for param_data in mutable_param_gen(block):
+                param_stream = StringIO()
+                param_data.to_string(ostream=param_stream, verbose=False)
+                param_string = param_stream.getvalue()
+
+                param_string = ' '+param_string+' '
+                pstring_to_bar_dict[param_string] = \
+                    (' %.17r ' % (param_data()))
 
         # Equation Definition
         string_template = '%'+self._precision_string
@@ -540,8 +347,9 @@
             # Fill in the body of the equation
             body_string_buffer = StringIO()
 
-            constraint_data.body.to_string(ostream=body_string_buffer,
-                                           verbose=False)
+            as_numeric(constraint_data.body).to_string(
+                ostream=body_string_buffer,
+                verbose=False)
             eqn_body = body_string_buffer.getvalue()
 
             # First, pad the equation so that if there is a
@@ -570,12 +378,12 @@
                       for variable_string, bar_string in iteritems(vstring_to_bar_dict)
                       if variable_string in eqn_body]
             for variable_string, bar_string in vnames:
+                var_data = vstring_to_var_dict[variable_string]
+                if output_fixed_variable_bounds or (not var_data.fixed):
+                    referenced_variable_ids.add(id(var_data))
                 eqn_body = eqn_body.replace(variable_string, bar_string)
             for param_string, bar_string in iteritems(pstring_to_bar_dict):
                 eqn_body = eqn_body.replace(param_string, bar_string)
-            referenced_variable_ids.update(
-                id(sm_bySymbol[bar_string.strip()]())
-                for variable_string, bar_string in vnames)
             ################################################
 
             if len(vnames) == 0:
@@ -606,22 +414,22 @@
                               % self._get_bound(constraint_data.upper))
 
             # Greater than constraint
-            elif constraint_data.upper is None:
+            elif not constraint_data.has_ub():
                 eqn_rhs = ' >= ' + \
                           str(string_template
                               % self._get_bound(constraint_data.lower))
                 eqn_lhs = ''
 
             # Less than constraint
-            elif constraint_data.lower is None:
+            elif not constraint_data.has_lb():
                 eqn_rhs = ' <= ' + \
                           str(string_template
                               % self._get_bound(constraint_data.upper))
                 eqn_lhs = ''
 
             # Double-sided constraint
-            elif (constraint_data.upper is not None) and \
-                 (constraint_data.lower is not None):
+            elif constraint_data.has_lb() and \
+                 constraint_data.has_ub():
                 eqn_lhs = str(string_template
                               % self._get_bound(constraint_data.lower)) + \
                           ' <= '
@@ -685,18 +493,16 @@
                           for variable_string, bar_string in iteritems(vstring_to_bar_dict)
                           if variable_string in obj_string]
                 for variable_string, bar_string in vnames:
+                    var_data = var_data = vstring_to_var_dict[variable_string]
+                    if output_fixed_variable_bounds or (not var_data.fixed):
+                        referenced_variable_ids.add(id(var_data))
                     obj_string = obj_string.replace(variable_string, bar_string)
                 for param_string, bar_string in iteritems(pstring_to_bar_dict):
                     obj_string = obj_string.replace(param_string, bar_string)
-                referenced_variable_ids.update(
-                    id(sm_bySymbol[bar_string.strip()]())
-                    for variable_string, bar_string in vnames)
                 ################################################
 
         output_file.write(obj_string+";\n\n")
 
-<<<<<<< HEAD
-=======
         return referenced_variable_ids, branching_priorities_suffixes
 
     def __call__(self,
@@ -988,7 +794,6 @@
         #
         output_file.write(equation_section_stream.getvalue())
 
->>>>>>> 3f59c86d
         #
         # STARTING_POINT
         #
@@ -996,6 +801,10 @@
         string_template = '%s: %'+self._precision_string+';\n'
         for block in all_blocks_list:
             for var_data in active_components_data_var[id(block)]:
+
+                if id(var_data) not in referenced_variable_ids:
+                    continue
+
                 starting_point = var_data.value
                 if starting_point is not None:
                     var_name = object_symbol_dictionary[id(var_data)]
